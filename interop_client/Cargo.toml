--- conflicted
+++ resolved
@@ -25,9 +25,5 @@
 serde_json = "^1.0"
 tls_codec = { workspace = true }
 openmls_basic_credential = { version = "0.1.0", path = "../basic_credential" }
-<<<<<<< HEAD
-log = { workspace = true }
-=======
 tracing = "0.1"
-tracing-subscriber = { version = "0.3", features = ["env-filter"] }
->>>>>>> 869d3b7d
+tracing-subscriber = { version = "0.3", features = ["env-filter"] }
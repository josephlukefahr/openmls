--- conflicted
+++ resolved
@@ -10,11 +10,6 @@
 readme = "README.md"
 
 [dependencies]
-<<<<<<< HEAD
-openmls_traits = { version = "0.1.0", path = "../traits" }
+openmls_traits = { version = "0.2.0-pre.1", path = "../traits" }
 thiserror = { workspace = true }
-=======
-openmls_traits = { version = "0.2.0-pre.1", path = "../traits" }
-thiserror = "1.0"
->>>>>>> eaad1137
 serde_json = "1.0"
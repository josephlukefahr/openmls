pub mod callbacks;
pub mod config;
pub mod errors;
mod ser;
#[cfg(test)]
mod test_managed_group;

use crate::creds::{Credential, CredentialBundle};
use crate::framing::*;
use crate::group::*;
use crate::key_packages::{KeyPackage, KeyPackageBundle};
use crate::messages::{proposals::*, Welcome};
use crate::tree::index::LeafIndex;
use crate::tree::node::Node;

use std::collections::HashMap;
use std::io::{Error, Read, Write};

pub use callbacks::*;
pub use config::*;
pub use errors::{InvalidMessageError, ManagedGroupError, PendingProposalsError, UseAfterEviction};
use ser::*;

/// A `ManagedGroup` represents an [MlsGroup] with
/// an easier, high-level API designed to be used in production. The API exposes
/// high level functions to manage a group by adding/removing members, get the
/// current member list, etc.
///
/// The API is modeled such that it can serve as a direct interface to the
/// Delivery Service. Functions that modify the public state of the group will
/// return a `Vec<MLSMessage>` that can be sent to the Delivery
/// Service directly. Conversely, incoming messages from the Delivery Service
/// can be fed into [process_messages()](`ManagedGroup::process_messages()`).
///
/// A `ManagedGroup` has an internal queue of pending proposals that builds up
/// as new messages are processed. When creating proposals, those messages are
/// not automatically appended to this queue, instead they have to be processed
/// again through [process_messages()](`ManagedGroup::process_messages()`). This
/// allows the Delivery Service to reject them (e.g. if they reference the wrong
/// epoch).
///
/// If incoming messages or applied operations are semantically or syntactically
/// incorrect, a callback function will be called with a corresponding error
/// message and the state of the group will remain unchanged.
///
/// The application policy for the group can be enforced by implementing the
/// validator callback functions and selectively allowing/ disallowing each
/// operation (see [`ManagedGroupCallbacks`])
///
/// Changes to the group state are dispatched as events through callback
/// functions (see [`ManagedGroupCallbacks`]).
#[derive(Debug)]
#[cfg_attr(test, derive(PartialEq))]
pub struct ManagedGroup<'a> {
    // CredentialBundle used to sign messages
    credential_bundle: &'a CredentialBundle,
    // The group configuration. See `ManagedGroupCongig` for more information.
    managed_group_config: ManagedGroupConfig,
    // the internal `MlsGroup` used for lower level operations. See `MlsGroup` for more
    // information.
    group: MlsGroup,
    // A queue of incoming proposals from the DS for a given epoch. New proposals are added to the
    // queue through `process_messages()`. The queue is emptied after every epoch change.
    pending_proposals: Vec<MLSPlaintext>,
    // Own `KeyPackageBundle`s that were created for update proposals or commits. The vector is
    // emptied after every epoch change.
    own_kpbs: Vec<KeyPackageBundle>,
    // The AAD that is used for all outgoing handshake messages. The AAD can be set through
    // `set_aad()`.
    aad: Vec<u8>,
    // A flag that indicates if the current client is still a member of a group. The value is set
    // to `true` upon group creation and is set to `false` when the client gets evicted from the
    // group`.
    active: bool,
}

impl<'a> ManagedGroup<'a> {
    // === Group creation ===

    /// Creates a new group from scratch with only the creator as a member.
    pub fn new(
        credential_bundle: &'a CredentialBundle,
        managed_group_config: &ManagedGroupConfig,
        group_id: GroupId,
        key_package_bundle: KeyPackageBundle,
    ) -> Result<Self, ManagedGroupError> {
        let group = MlsGroup::new(
            &group_id.as_slice(),
            key_package_bundle.key_package().ciphersuite_name(),
            key_package_bundle,
            GroupConfig::default(),
        )?;

        let managed_group = ManagedGroup {
            credential_bundle,
            managed_group_config: managed_group_config.clone(),
            group,
            pending_proposals: vec![],
            own_kpbs: vec![],
            aad: vec![],
            active: true,
        };

        // Since the state of the group was changed, call the auto-save function
        managed_group.auto_save();

        Ok(managed_group)
    }

    /// Creates a new group from a `Welcome` message
    pub fn new_from_welcome(
        credential_bundle: &'a CredentialBundle,
        managed_group_config: &ManagedGroupConfig,
        welcome: Welcome,
        ratchet_tree: Option<Vec<Option<Node>>>,
        key_package_bundle: KeyPackageBundle,
    ) -> Result<Self, GroupError> {
        let group = MlsGroup::new_from_welcome(welcome, ratchet_tree, key_package_bundle)?;

        let managed_group = ManagedGroup {
            credential_bundle,
            managed_group_config: managed_group_config.clone(),
            group,
            pending_proposals: vec![],
            own_kpbs: vec![],
            aad: vec![],
            active: true,
        };

        // Since the state of the group was changed, call the auto-save function
        managed_group.auto_save();

        Ok(managed_group)
    }

    // === Membership management ===

    /// Adds members to the group
    pub fn add_members(
        &mut self,
        key_packages: &[KeyPackage],
    ) -> Result<(Vec<MLSMessage>, Welcome), ManagedGroupError> {
        if !self.active {
            return Err(ManagedGroupError::UseAfterEviction(UseAfterEviction::Error));
        }

        // Create add proposals by value from key packages
        let proposals = key_packages
            .iter()
            .map(|key_package| {
                Proposal::Add(AddProposal {
                    key_package: key_package.clone(),
                })
            })
            .collect::<Vec<Proposal>>();
        let proposals_by_value = &proposals.iter().collect::<Vec<&Proposal>>();

        // Include pending proposals
        let proposals_by_reference = &self
            .pending_proposals
            .iter()
            .collect::<Vec<&MLSPlaintext>>();

        // Create Commit over all proposals
        let (commit, welcome_option, kpb_option) = self.group.create_commit(
            &self.aad,
            &self.credential_bundle,
            proposals_by_reference,
            proposals_by_value,
            false,
        )?;
        let welcome = match welcome_option {
            Some(welcome) => welcome,
            None => {
                return Err(ManagedGroupError::LibraryError(
                    "No secrets to generate commit message.".into(),
                ))
            }
        };

        // If it was a full Commit, we have to save the KeyPackageBundle for later
        if let Some(kpb) = kpb_option {
            self.own_kpbs.push(kpb);
        }

        // Convert MLSPlaintext messages to MLSMessage and encrypt them if required by
        // the configuration
        let mls_messages = self.plaintext_to_mls_messages(vec![commit])?;

        // Since the state of the group was changed, call the auto-save function
        self.auto_save();

        Ok((mls_messages, welcome))
    }

    /// Removes members from the group
    pub fn remove_members(
        &mut self,
        members: &[usize],
    ) -> Result<Vec<MLSMessage>, ManagedGroupError> {
        if !self.active {
            return Err(ManagedGroupError::UseAfterEviction(UseAfterEviction::Error));
        }

        // Create add proposals by value
        let proposals = members
            .iter()
            .map(|member| {
                Proposal::Remove(RemoveProposal {
                    removed: *member as u32,
                })
            })
            .collect::<Vec<Proposal>>();
        let proposals_by_value = &proposals.iter().collect::<Vec<&Proposal>>();

        // Include pending proposals
        let proposals_by_reference = &self
            .pending_proposals
            .iter()
            .collect::<Vec<&MLSPlaintext>>();

        // Create Commit over all proposals
        let (commit, _welcome_option, kpb_option) = self.group.create_commit(
            &self.aad,
            &self.credential_bundle,
            proposals_by_reference,
            proposals_by_value,
            false,
        )?;

        // It has to be a full Commit and we have to save the KeyPackageBundle for later
        if let Some(kpb) = kpb_option {
            self.own_kpbs.push(kpb);
        } else {
            return Err(ManagedGroupError::LibraryError(
                "We didn't get a key package for a full commit.".into(),
            ));
        }

        // Convert MLSPlaintext messages to MLSMessage and encrypt them if required by
        // the configuration
        let mls_messages = self.plaintext_to_mls_messages(vec![commit])?;

        // Since the state of the group was changed, call the auto-save function
        self.auto_save();

        Ok(mls_messages)
    }

    /// Creates proposals to add members to the group
    pub fn propose_add_members(
        &mut self,
        key_packages: &[KeyPackage],
    ) -> Result<Vec<MLSMessage>, ManagedGroupError> {
        if !self.active {
            return Err(ManagedGroupError::UseAfterEviction(UseAfterEviction::Error));
        }
        let plaintext_messages: Vec<MLSPlaintext> = key_packages
            .iter()
            .map(|key_package| {
                self.group.create_add_proposal(
                    &self.aad,
                    &self.credential_bundle,
                    key_package.clone(),
                )
            })
            .collect();

        let mls_messages = self.plaintext_to_mls_messages(plaintext_messages)?;

        // Since the state of the group was changed, call the auto-save function
        self.auto_save();

        Ok(mls_messages)
    }

    /// Creates proposals to remove members from the group
    pub fn propose_remove_members(
        &mut self,
        members: &[usize],
    ) -> Result<Vec<MLSMessage>, ManagedGroupError> {
        if !self.active {
            return Err(ManagedGroupError::UseAfterEviction(UseAfterEviction::Error));
        }
        let plaintext_messages: Vec<MLSPlaintext> = members
            .iter()
            .map(|member| {
                self.group.create_remove_proposal(
                    &self.aad,
                    &self.credential_bundle,
                    LeafIndex::from(*member),
                )
            })
            .collect();

        let mls_messages = self.plaintext_to_mls_messages(plaintext_messages)?;

        // Since the state of the group was changed, call the auto-save function
        self.auto_save();

        Ok(mls_messages)
    }

    /// Leave the group
    pub fn leave_group(&mut self) -> Result<Vec<MLSMessage>, ManagedGroupError> {
        if !self.active {
            return Err(ManagedGroupError::UseAfterEviction(UseAfterEviction::Error));
        }
        let remove_proposal = self.group.create_remove_proposal(
            &self.aad,
            &self.credential_bundle,
            LeafIndex::from(self.group.tree().own_node_index()),
        );

        self.plaintext_to_mls_messages(vec![remove_proposal])
    }

    /// Gets the current list of members
    pub fn members(&self) -> Vec<Credential> {
        let mut members: Vec<Credential> = vec![];
        let tree = self.group.tree();
        let leaf_count = self.group.tree().leaf_count();
        for index in 0..leaf_count.as_usize() {
            let leaf = &tree.nodes[LeafIndex::from(index)];
            if let Some(leaf_node) = leaf.key_package() {
                members.push(leaf_node.credential().clone());
            }
        }
        members
    }

    // === Process messages ===

    /// Processes any incoming messages from the DS (MLSPlaintext &
    /// MLSCiphertext) and triggers the corresponding callback functions
    pub fn process_messages(&mut self, messages: Vec<MLSMessage>) -> Result<(), ManagedGroupError> {
        if !self.active {
            return Err(ManagedGroupError::UseAfterEviction(UseAfterEviction::Error));
        }
        // Iterate over all incoming messages
        for message in messages {
            // Check the type of message we received
            let (plaintext, aad_option) = match message {
                // If it is a ciphertext we decrypt it and return the plaintext by value
                MLSMessage::Ciphertext(ciphertext) => {
                    let aad = ciphertext.authenticated_data.clone();
                    match self.group.decrypt(&ciphertext) {
                        Ok(plaintext) => (plaintext, Some(aad)),
                        Err(_) => {
                            // If there is a callback for that event we should call it
                            self.invalid_message_event(InvalidMessageError::InvalidCiphertext(
                                aad.into(),
                            ));
                            // Since we cannot decrypt the MLSCiphertext to a MLSPlaintext we move
                            // to the next message
                            continue;
                        }
                    }
                }
                // If it is a plaintext message we just return the reference
                MLSMessage::Plaintext(plaintext) => (plaintext, None),
            };
            // Save the current member list for validation end events
            let indexed_members = self.indexed_members();
            // See what kind of message it is
            match plaintext.content {
                MLSPlaintextContentType::Proposal(_) => {
                    // Incoming proposals are validated against the application validation
                    // policy and then appended to the internal `pending_proposal` list.
                    // TODO #133: Semantic validation of proposals
                    if self.validate_proposal(
                        plaintext.content.to_proposal(),
                        &plaintext.sender.sender,
                        &indexed_members,
                    ) {
                        self.pending_proposals.push(plaintext);
                    } else {
                        self.invalid_message_event(
                            InvalidMessageError::CommitWithInvalidProposals("".into()),
                        );
                    }
                }
                MLSPlaintextContentType::Commit((ref commit, ref _confirmation_tag)) => {
                    // Validate inline proposals
                    if !self.validate_inline_proposals(
                        &commit.proposals,
                        &plaintext.sender.sender,
                        &indexed_members,
                    ) {
                        // If not all of them are valid, call error function callback
                        self.invalid_message_event(
                            InvalidMessageError::CommitWithInvalidProposals(
                                "Not all of them are valid".into(),
                            ),
                        );
                        // And move on to the next message
                        continue;
                    }
                    // If all proposals were valid, we continue with applying the Commit
                    // message
                    let proposals = &self
                        .pending_proposals
                        .iter()
                        .collect::<Vec<&MLSPlaintext>>();
                    match self
                        .group
                        .apply_commit(&plaintext, proposals, &self.own_kpbs)
                    {
                        Ok(()) => {
                            // Since the Commit was applied without errors, we can call all
                            // corresponding callback functions for the whole proposal list
                            self.send_events(
                                self.ciphersuite(),
                                &commit.proposals,
                                &plaintext.sender.sender,
                                &indexed_members,
                            );
                            // We don't need the pending proposals and key package bundles any
                            // longer
                            self.pending_proposals.clear();
                            self.own_kpbs.clear();
                        }
                        Err(apply_commit_error) => match apply_commit_error {
                            GroupError::ApplyCommitError(ApplyCommitError::SelfRemoved) => {
                                // Send out events
                                self.send_events(
                                    self.ciphersuite(),
                                    &commit.proposals,
                                    &plaintext.sender.sender,
                                    &indexed_members,
                                );
                                // The group is no longer active
                                self.active = false;
                            }
                            GroupError::ApplyCommitError(e) => {
                                self.invalid_message_event(InvalidMessageError::CommitError(e));
                            }
                            _ => {
                                panic!("apply_commit_error did not return an ApplyCommitError.");
                            }
                        },
                    }
                }
                MLSPlaintextContentType::Application(ref app_message) => {
                    // If there is a callback for that event we should call it
                    if let Some(app_message_received) =
                        self.managed_group_config.callbacks.app_message_received
                    {
                        app_message_received(
                            &self,
                            &aad_option.unwrap(),
                            &indexed_members[&plaintext.sender()],
                            app_message,
                        );
                    }
                }
            }
        }

        // Since the state of the group was changed, call the auto-save function
        self.auto_save();

        Ok(())
    }

    // === Application messages ===

<<<<<<< HEAD
    /// Creates an application message.
    /// Returns `ManagedGroupError::UseAfterEviction` if the member is no longer
    /// part of the group. Returns `ManagedGroupError::
    /// PendingProposalsExist` if pending proposals exist. In that case
    /// `.process_pending_proposals()` must be called first and incoming
    /// messages from the DS must be processed afterwards.
=======
    /// Creates an application message.  
    /// Returns `ManagedGroupError::UseAfterEviction(UseAfterEviction::Error)`
    /// if the member is no longer part of the group.
    /// Returns `ManagedGroupError::PendingProposalsExist` if pending proposals
    /// exist. In that case `.process_pending_proposals()` must be called first
    /// and incoming messages from the DS must be processed afterwards.
>>>>>>> 56df4de6
    pub fn create_message(&mut self, message: &[u8]) -> Result<MLSMessage, ManagedGroupError> {
        if !self.active {
            return Err(ManagedGroupError::UseAfterEviction(UseAfterEviction::Error));
        }
        if !self.pending_proposals.is_empty() {
            return Err(ManagedGroupError::PendingProposalsExist(
                PendingProposalsError::Exists,
            ));
        }
        let ciphertext =
            self.group
                .create_application_message(&self.aad, message, &self.credential_bundle)?;

        // Since the state of the group was changed, call the auto-save function
        self.auto_save();

        Ok(MLSMessage::Ciphertext(ciphertext))
    }

    /// Process pending proposals
    pub fn process_pending_proposals(
        &mut self,
    ) -> Result<(Vec<MLSMessage>, Option<Welcome>), ManagedGroupError> {
        if !self.active {
            return Err(ManagedGroupError::UseAfterEviction(UseAfterEviction::Error));
        }
        // Include pending proposals into Commit
        let messages_to_commit: Vec<&MLSPlaintext> = self.pending_proposals.iter().collect();

        // Create Commit over all pending proposals
        let (commit, welcome_option, kpb_option) = self.group.create_commit(
            &self.aad,
            &self.credential_bundle,
            &messages_to_commit,
            &[],
            true,
        )?;

        // Add the Commit message to the other pending messages
        let plaintext_messages = vec![commit];

        // If it was a full Commit, we have to save the KeyPackageBundle for later
        if let Some(kpb) = kpb_option {
            self.own_kpbs.push(kpb);
        }

        // Convert MLSPlaintext messages to MLSMessage and encrypt them if required by
        // the configuration
        let mls_messages = self.plaintext_to_mls_messages(plaintext_messages)?;

        // Since the state of the group was changed, call the auto-save function
        self.auto_save();

        Ok((mls_messages, welcome_option))
    }

    // === Export secrets ===

    /// Exports a secret from the current epoch
    pub fn export_secret(
        &self,
        label: &str,
        key_length: usize,
    ) -> Result<Vec<u8>, ManagedGroupError> {
        if self.active {
            Ok(self.group.export_secret(label, key_length)?)
        } else {
            Err(ManagedGroupError::UseAfterEviction(UseAfterEviction::Error))
        }
    }

    // === Configuration ===

    /// Gets the configuration
    pub fn configuration(&self) -> &ManagedGroupConfig {
        &self.managed_group_config
    }

    /// Sets the configuration
    pub fn set_configuration(&mut self, managed_group_config: &ManagedGroupConfig) {
        self.managed_group_config = managed_group_config.clone();

        // Since the state of the group was changed, call the auto-save function
        self.auto_save();
    }

    /// Gets the AAD used in the framing
    pub fn aad(&self) -> &[u8] {
        &self.aad
    }

    /// Sets the AAD used in the framing
    pub fn set_aad(&mut self, aad: &[u8]) {
        self.aad = aad.to_vec();

        // Since the state of the group was changed, call the auto-save function
        self.auto_save();
    }

    // === Advanced functions ===

    /// Returns the group's ciphersuite
    pub fn ciphersuite(&self) -> &Ciphersuite {
        self.group.ciphersuite()
    }

    /// Returns whether the own client is still a member of the group or if it
    /// was already evicted
    pub fn is_active(&self) -> bool {
        self.active
    }

    /// Sets a different `CredentialBundle`
    pub fn set_credential_bundle(&mut self, credential_bundle: &'a CredentialBundle) {
        self.credential_bundle = credential_bundle;
    }

    /// Returns own credential
    pub fn credential(&self) -> &Credential {
        &self.credential_bundle.credential()
    }

    /// Get group ID
    pub fn group_id(&self) -> &GroupId {
        self.group.group_id()
    }

    /// Updates the own leaf node
    pub fn self_update(
        &mut self,
        key_package_bundle_option: Option<KeyPackageBundle>,
    ) -> Result<Vec<MLSMessage>, ManagedGroupError> {
        if !self.active {
            return Err(ManagedGroupError::UseAfterEviction(UseAfterEviction::Error));
        }

        // If a KeyPackageBundle was provided, create an UpdateProposal
        let mut plaintext_messages = if let Some(key_package_bundle) = key_package_bundle_option {
            let update_proposal = self.group.create_update_proposal(
                &self.aad,
                &self.credential_bundle,
                key_package_bundle.key_package().clone(),
            );
            self.own_kpbs.push(key_package_bundle);
            vec![update_proposal]
        } else {
            vec![]
        };

        // Include pending proposals into Commit
        let messages_to_commit: Vec<&MLSPlaintext> = self
            .pending_proposals
            .iter()
            .chain(plaintext_messages.iter())
            .collect();

        // Create Commit over all proposals
        let (commit, _welcome_option, kpb_option) = self.group.create_commit(
            &self.aad,
            &self.credential_bundle,
            &messages_to_commit,
            &[],
            true, /* force_self_update */
        )?;

        // Add the Commit message to the other pending messages
        plaintext_messages.push(commit);

        // Take the new KeyPackageBundle and save it for later
        let kpb = match kpb_option {
            Some(kpb) => kpb,
            None => {
                return Err(ManagedGroupError::LibraryError(
                    "We didn't get a key package for a full commit on self update.".into(),
                ))
            }
        };
        self.own_kpbs.push(kpb);

        // Convert MLSPlaintext messages to MLSMessage and encrypt them if required by
        // the configuration
        let mls_messages = self.plaintext_to_mls_messages(plaintext_messages)?;

        // Since the state of the group was changed, call the auto-save function
        self.auto_save();

        Ok(mls_messages)
    }

    /// Creates a proposal to update the own leaf node
    pub fn propose_self_update(
        &mut self,
        key_package_bundle_option: Option<KeyPackageBundle>,
    ) -> Result<Vec<MLSMessage>, ManagedGroupError> {
        if !self.active {
            return Err(ManagedGroupError::UseAfterEviction(UseAfterEviction::Error));
        }
        let tree = self.group.tree();
        let existing_key_package = tree.own_key_package();
        let key_package_bundle = match key_package_bundle_option {
            Some(kpb) => kpb,
            None => {
                let mut key_package_bundle =
                    KeyPackageBundle::from_rekeyed_key_package(existing_key_package);
                key_package_bundle.sign(self.credential_bundle);
                key_package_bundle
            }
        };

        let plaintext_messages = vec![self.group.create_update_proposal(
            &self.aad,
            &self.credential_bundle,
            key_package_bundle.key_package().clone(),
        )];
        drop(tree);

        self.own_kpbs.push(key_package_bundle);

        let mls_messages = self.plaintext_to_mls_messages(plaintext_messages)?;

        // Since the state of the group was changed, call the auto-save function
        self.auto_save();

        Ok(mls_messages)
    }

    /// Returns a list of proposal
    pub fn pending_proposals(&self) -> &[MLSPlaintext] {
        &self.pending_proposals
    }

    // === Load & save ===

    /// Loads the state from persisted state
    pub fn load<R: Read>(
        reader: R,
        credential_bundle: &'a CredentialBundle,
        callbacks: &ManagedGroupCallbacks,
    ) -> Result<ManagedGroup<'a>, Error> {
        let serialized_managed_group: SerializedManagedGroup = serde_json::from_reader(reader)?;
        Ok(serialized_managed_group.into_managed_group(credential_bundle, callbacks))
    }

    /// Persists the state
    pub fn save<W: Write>(&self, writer: &mut W) -> Result<(), Error> {
        let serialized_managed_group = serde_json::to_string_pretty(self)?;
        writer.write_all(&serialized_managed_group.into_bytes())
    }

    // === Extensions ===

    /// Export the Ratchet Tree
    pub fn export_ratchet_tree(&self) -> Vec<Option<Node>> {
        self.group.tree().public_key_tree_copy()
    }
}

// Private methods of ManagedGroup
impl<'a> ManagedGroup<'a> {
    /// Converts MLSPlaintext to MLSMessage. Depending on whether handshake
    /// message should be encrypted, MLSPlaintext messages are encrypted to
    /// MLSCiphertext first.
    fn plaintext_to_mls_messages(
        &mut self,
        mut plaintext_messages: Vec<MLSPlaintext>,
    ) -> Result<Vec<MLSMessage>, ManagedGroupError> {
        let mut out = Vec::with_capacity(plaintext_messages.len());
        for plaintext in plaintext_messages.drain(..) {
            let msg = match self.configuration().handshake_message_format {
                HandshakeMessageFormat::Plaintext => MLSMessage::Plaintext(plaintext),
                HandshakeMessageFormat::Ciphertext => {
                    let ciphertext = self.group.encrypt(plaintext)?;
                    MLSMessage::Ciphertext(ciphertext)
                }
            };
            out.push(msg);
        }
        Ok(out)
    }

    /// Validate all pending proposals. The function returns `true` only if all
    /// proposals are valid.
    fn validate_proposal(
        &self,
        proposal: &Proposal,
        sender: &LeafIndex,
        indexed_members: &HashMap<LeafIndex, Credential>,
    ) -> bool {
        let sender = &indexed_members[sender];
        match proposal {
            // Validate add proposals
            Proposal::Add(add_proposal) => {
                if let Some(validate_add) = self.managed_group_config.callbacks.validate_add {
                    if !validate_add(&self, sender, add_proposal.key_package.credential()) {
                        return false;
                    }
                }
            }
            // Validate remove proposals
            Proposal::Remove(remove_proposal) => {
                if let Some(validate_remove) = self.managed_group_config.callbacks.validate_remove {
                    if !validate_remove(
                        &self,
                        sender,
                        &indexed_members[&LeafIndex::from(remove_proposal.removed)],
                    ) {
                        return false;
                    }
                }
            }
            // Update proposals don't have validators
            Proposal::Update(_) => {}
        }
        true
    }

    /// Validates the inline proposals from a Commit message
    fn validate_inline_proposals(
        &self,
        proposals: &[ProposalOrRef],
        sender: &LeafIndex,
        indexed_members: &HashMap<LeafIndex, Credential>,
    ) -> bool {
        for proposal_or_ref in proposals {
            match proposal_or_ref {
                ProposalOrRef::Proposal(proposal) => {
                    if !self.validate_proposal(proposal, sender, indexed_members) {
                        return false;
                    }
                }
                ProposalOrRef::Reference(_) => {}
            }
        }
        true
    }

    /// Send out the corresponding events for the proposals covered by the
    /// Commit
    fn send_events(
        &self,
        ciphersuite: &Ciphersuite,
        proposals: &[ProposalOrRef],
        sender: &LeafIndex,
        indexed_members: &HashMap<LeafIndex, Credential>,
    ) {
        // We want to send the events in the order specified by the committer.
        // We convert the pending proposals to a list of references
        let pending_proposals_list = self
            .pending_proposals
            .iter()
            .collect::<Vec<&MLSPlaintext>>();
        // Build a proposal queue for easier searching
        let pending_proposals_queue =
            ProposalQueue::from_proposals_by_reference(ciphersuite, &pending_proposals_list);
        for proposal_or_ref in proposals {
            match proposal_or_ref {
                ProposalOrRef::Proposal(proposal) => {
                    self.send_proposal_event(proposal, sender, indexed_members);
                }
                ProposalOrRef::Reference(proposal_id) => {
                    if let Some(queued_proposal) = pending_proposals_queue.get(proposal_id) {
                        self.send_proposal_event(
                            queued_proposal.proposal(),
                            sender,
                            indexed_members,
                        );
                    }
                }
            }
        }
    }

    /// Send out the corresponding events for the pending proposal list.
    fn send_proposal_event(
        &self,
        proposal: &Proposal,
        sender: &LeafIndex,
        indexed_members: &HashMap<LeafIndex, Credential>,
    ) {
        let sender_credential = &indexed_members[sender];
        match proposal {
            // Add proposals
            Proposal::Add(add_proposal) => {
                if let Some(member_added) = self.managed_group_config.callbacks.member_added {
                    member_added(
                        &self,
                        &self.aad,
                        sender_credential,
                        add_proposal.key_package.credential(),
                    )
                }
            }
            // Update proposals
            Proposal::Update(update_proposal) => {
                if let Some(member_updated) = self.managed_group_config.callbacks.member_updated {
                    member_updated(&self, &self.aad, update_proposal.key_package.credential())
                }
            }
            // Remove proposals
            Proposal::Remove(remove_proposal) => {
                let removal = Removal::new(
                    self.credential_bundle.credential(),
                    sender_credential,
                    &indexed_members[&LeafIndex::from(remove_proposal.removed)],
                );

                if let Some(member_removed) = self.managed_group_config.callbacks.member_removed {
                    member_removed(&self, &self.aad, &removal)
                }
            }
        }
    }

    /// Send an event when an invalid message was received
    fn invalid_message_event(&self, error: InvalidMessageError) {
        if let Some(invalid_message_received) =
            self.managed_group_config.callbacks.invalid_message_received
        {
            invalid_message_received(&self, error);
        }
    }

    /// Auto-save function
    fn auto_save(&self) {
        if let Some(auto_save) = self.managed_group_config.callbacks.auto_save {
            auto_save(&self);
        }
    }

    /// Return a list (LeafIndex, Credential)
    fn indexed_members(&self) -> HashMap<LeafIndex, Credential> {
        let mut indexed_members = HashMap::new();
        let tree = self.group.tree();
        let leaf_count = self.group.tree().leaf_count();
        for index in 0..leaf_count.as_usize() {
            let leaf_index = LeafIndex::from(index);
            let leaf = &tree.nodes[leaf_index];
            if let Some(leaf_node) = leaf.key_package() {
                indexed_members.insert(leaf_index, leaf_node.credential().clone());
            }
        }
        indexed_members
    }
}

/// Unified message type
#[derive(PartialEq, Debug, Clone)]
pub enum MLSMessage {
    /// An OpenMLS `MLSPlaintext`.
    Plaintext(MLSPlaintext),

    /// An OpenMLS `MLSCiphertext`.
    Ciphertext(MLSCiphertext),
}

impl From<MLSPlaintext> for MLSMessage {
    fn from(mls_plaintext: MLSPlaintext) -> Self {
        MLSMessage::Plaintext(mls_plaintext)
    }
}

impl From<MLSCiphertext> for MLSMessage {
    fn from(mls_ciphertext: MLSCiphertext) -> Self {
        MLSMessage::Ciphertext(mls_ciphertext)
    }
}

impl MLSMessage {
<<<<<<< HEAD
    /// Get the `GroupId` from an MLSMessage.
    pub fn group_id(&self) -> &GroupId {
        match self {
            MLSMessage::Plaintext(pt) => pt.group_id(),
            MLSMessage::Ciphertext(ct) => &ct.group_id,
=======
    /// Get the group ID as plain byte vector.
    pub fn group_id(&self) -> Vec<u8> {
        match self {
            MLSMessage::Ciphertext(m) => m.group_id.as_slice(),
            MLSMessage::Plaintext(m) => m.group_id().as_slice(),
        }
    }

    /// Get the epoch as plain u64.
    pub fn epoch(&self) -> u64 {
        match self {
            MLSMessage::Ciphertext(m) => m.epoch.0,
            MLSMessage::Plaintext(m) => m.epoch().0,
        }
    }

    /// Returns `true` if this is a handshake message and `false` otherwise.
    pub fn is_handshake_message(&self) -> bool {
        match self {
            MLSMessage::Ciphertext(m) => m.is_handshake_message(),
            MLSMessage::Plaintext(m) => m.is_handshake_message(),
>>>>>>> 56df4de6
        }
    }
}<|MERGE_RESOLUTION|>--- conflicted
+++ resolved
@@ -465,21 +465,12 @@
 
     // === Application messages ===
 
-<<<<<<< HEAD
     /// Creates an application message.
-    /// Returns `ManagedGroupError::UseAfterEviction` if the member is no longer
-    /// part of the group. Returns `ManagedGroupError::
-    /// PendingProposalsExist` if pending proposals exist. In that case
-    /// `.process_pending_proposals()` must be called first and incoming
-    /// messages from the DS must be processed afterwards.
-=======
-    /// Creates an application message.  
     /// Returns `ManagedGroupError::UseAfterEviction(UseAfterEviction::Error)`
     /// if the member is no longer part of the group.
     /// Returns `ManagedGroupError::PendingProposalsExist` if pending proposals
     /// exist. In that case `.process_pending_proposals()` must be called first
     /// and incoming messages from the DS must be processed afterwards.
->>>>>>> 56df4de6
     pub fn create_message(&mut self, message: &[u8]) -> Result<MLSMessage, ManagedGroupError> {
         if !self.active {
             return Err(ManagedGroupError::UseAfterEviction(UseAfterEviction::Error));
@@ -948,13 +939,6 @@
 }
 
 impl MLSMessage {
-<<<<<<< HEAD
-    /// Get the `GroupId` from an MLSMessage.
-    pub fn group_id(&self) -> &GroupId {
-        match self {
-            MLSMessage::Plaintext(pt) => pt.group_id(),
-            MLSMessage::Ciphertext(ct) => &ct.group_id,
-=======
     /// Get the group ID as plain byte vector.
     pub fn group_id(&self) -> Vec<u8> {
         match self {
@@ -976,7 +960,6 @@
         match self {
             MLSMessage::Ciphertext(m) => m.is_handshake_message(),
             MLSMessage::Plaintext(m) => m.is_handshake_message(),
->>>>>>> 56df4de6
         }
     }
 }
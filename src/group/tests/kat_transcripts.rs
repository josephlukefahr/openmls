//! # Known Answer Tests for the transcript hashes
//!
//! See https://github.com/mlswg/mls-implementations/blob/master/test-vectors.md
//! for more description on the test vectors.

use std::convert::TryFrom;

#[cfg(test)]
use crate::test_util::{read, write};

use crate::{
    ciphersuite::{Ciphersuite, CiphersuiteName, Secret, Signature},
    codec::Codec,
    config::Config,
    group::{
        update_confirmed_transcript_hash, update_interim_transcript_hash, GroupContext, GroupEpoch,
        GroupId,
    },
    messages::Commit,
    prelude::{
        random_u32, random_u64, randombytes, sender::SenderType, ContentType, LeafIndex,
        MLSPlaintext, MLSPlaintextCommitAuthData, MLSPlaintextCommitContent,
        MLSPlaintextContentType, Sender,
    },
    schedule::{ConfirmationKey, MembershipKey},
    test_util::{bytes_to_hex, hex_to_bytes},
};

use serde::{self, Deserialize, Serialize};

#[derive(Serialize, Deserialize, Debug, Clone, Default)]
pub struct TranscriptTestVector {
    pub cipher_suite: u16,
    group_id: String,
    epoch: u64,
    tree_hash_before: String,
    confirmed_transcript_hash_before: String,
    interim_transcript_hash_before: String,
    membership_key: String,
    confirmation_key: String,
    commit: String, // TLS serialized MLSPlaintext(Commit)

    group_context: String,
    confirmed_transcript_hash_after: String,
    interim_transcript_hash_after: String,
}

#[cfg(any(feature = "expose-test-vectors", test))]
pub fn generate_test_vector(ciphersuite: &Ciphersuite) -> TranscriptTestVector {
    // Generate random values.
    let group_id = GroupId::random();
    let epoch = random_u64();
    let tree_hash_before = randombytes(ciphersuite.hash_length());
    let confirmed_transcript_hash_before = randombytes(ciphersuite.hash_length());
    let interim_transcript_hash_before = randombytes(ciphersuite.hash_length());
    let membership_key = MembershipKey::from_secret(Secret::random(ciphersuite.hash_length()));
    let confirmation_key = ConfirmationKey::from_secret(Secret::random(ciphersuite.hash_length()));

    // Build plaintext commit message.
    let mut commit = MLSPlaintext {
        group_id: group_id.clone(),
        epoch: GroupEpoch(epoch),
        sender: Sender {
            sender_type: SenderType::Member,
            sender: LeafIndex::from(random_u32()),
        },
        authenticated_data: randombytes(48),
        content_type: ContentType::Commit,
        content: MLSPlaintextContentType::Commit(Commit {
            proposals: vec![],
            path: None,
        }),
        signature: Signature::new_empty(),
        confirmation_tag: None,
        membership_tag: None,
    };
    let context = GroupContext::new(
        group_id.clone(),
        GroupEpoch(epoch),
        tree_hash_before.clone(),
        confirmed_transcript_hash_before.clone(),
        &[], // extensions
    )
    .expect("Error creating group context");
<<<<<<< HEAD
=======
    let confirmation_tag = confirmation_key.tag(ciphersuite, &confirmed_transcript_hash_before);
    commit.confirmation_tag = Some(confirmation_tag);
    commit
        .add_membership_tag(ciphersuite, context.serialized(), &membership_key)
        .expect("Error adding membership tag");
>>>>>>> a454a5a6

    let confirmed_transcript_hash_after = update_confirmed_transcript_hash(
        ciphersuite,
        &MLSPlaintextCommitContent::try_from(&commit).unwrap(),
        &interim_transcript_hash_before,
    )
    .expect("Error updating confirmed transcript hash");
    let confirmation_tag = ConfirmationTag::new(
        ciphersuite,
        &confirmation_key,
        &confirmed_transcript_hash_after,
    );
    commit.confirmation_tag = Some(confirmation_tag);

    let interim_transcript_hash_after = update_interim_transcript_hash(
        &ciphersuite,
        &MLSPlaintextCommitAuthData::try_from(&commit).unwrap(),
        &confirmed_transcript_hash_after,
    )
    .expect("Error updating interim transcript hash");
    commit
        .add_membership_tag(ciphersuite, context.serialized(), &membership_key)
        .expect("Error adding membership tag");

    TranscriptTestVector {
        cipher_suite: ciphersuite.name() as u16,
        group_id: bytes_to_hex(&group_id.as_slice()),
        epoch,
        tree_hash_before: bytes_to_hex(&tree_hash_before),
        confirmed_transcript_hash_before: bytes_to_hex(&confirmed_transcript_hash_before),
        interim_transcript_hash_before: bytes_to_hex(&interim_transcript_hash_before),
        membership_key: bytes_to_hex(membership_key.as_slice()),
        confirmation_key: bytes_to_hex(confirmation_key.as_slice()),
        commit: bytes_to_hex(&commit.encode_detached().expect("Error encoding commit")),

        group_context: bytes_to_hex(&context.serialized()),
        confirmed_transcript_hash_after: bytes_to_hex(&confirmed_transcript_hash_after),
        interim_transcript_hash_after: bytes_to_hex(&interim_transcript_hash_after),
    }
}

#[test]
fn write_test_vectors() {
    let mut tests = Vec::new();
    const NUM_TESTS: usize = 100;

    for ciphersuite in Config::supported_ciphersuites() {
        for _ in 0..NUM_TESTS {
            let test = generate_test_vector(ciphersuite);
            tests.push(test);
        }
    }

    write("test_vectors/kat_transcripts-new.json", &tests);
}

#[cfg(any(feature = "expose-test-vectors", test))]
pub fn run_test_vector(test_vector: TranscriptTestVector) -> Result<(), TranscriptTestVectorError> {
    let ciphersuite =
        CiphersuiteName::try_from(test_vector.cipher_suite).expect("Invalid ciphersuite");
    let ciphersuite = match Config::ciphersuite(ciphersuite) {
        Ok(cs) => cs,
        Err(_) => {
            log::info!(
                "Unsupported ciphersuite {} in test vector. Skipping ...",
                ciphersuite
            );
            return Ok(());
        }
    };
    log::debug!("Testing test vector for ciphersuite {:?}", ciphersuite);
    log::trace!("  {:?}", test_vector);

    // Read input values.
    let group_id = GroupId {
        value: hex_to_bytes(&test_vector.group_id),
    };
    let epoch = test_vector.epoch;
    let tree_hash_before = hex_to_bytes(&test_vector.tree_hash_before);
    let confirmed_transcript_hash_before =
        hex_to_bytes(&test_vector.confirmed_transcript_hash_before);
    let interim_transcript_hash_before = hex_to_bytes(&test_vector.interim_transcript_hash_before);
    let membership_key =
        MembershipKey::from_secret(Secret::from(hex_to_bytes(&test_vector.membership_key)));
    let confirmation_key =
        ConfirmationKey::from_secret(Secret::from(hex_to_bytes(&test_vector.confirmation_key)));

    // Check membership and confirmation tags.
    let commit = MLSPlaintext::decode_detached(&hex_to_bytes(&test_vector.commit))
        .expect("Error decoding commit");
    let context = GroupContext::new(
        group_id.clone(),
        GroupEpoch(epoch),
        tree_hash_before.clone(),
        confirmed_transcript_hash_before.clone(),
        &[], // extensions
    )
    .expect("Error creating group context");
    let expected_group_context = hex_to_bytes(&test_vector.group_context);
    if context.serialized() != expected_group_context {
        log::error!("  Group context mismatch");
        log::debug!("    Computed: {:x?}", context.serialized());
        log::debug!("    Expected: {:x?}", expected_group_context);
        if cfg!(test) {
            panic!("Group context mismatch");
        }
        return Err(TranscriptTestVectorError::GroupContextMismatch);
    }

    if !commit
        .verify_membership_tag(ciphersuite, context.serialized(), &membership_key)
        .is_ok()
    {
        if cfg!(test) {
            panic!("Invalid membership tag");
        }
        return Err(TranscriptTestVectorError::MembershipTagVerificationError);
    }

<<<<<<< HEAD
    let confirmed_transcript_hash_after =
        hex_to_bytes(&test_vector.confirmed_transcript_hash_after);

    let my_confirmation_tag = ConfirmationTag::new(
        &ciphersuite,
        &confirmation_key,
        &confirmed_transcript_hash_after,
    );
=======
    let my_confirmation_tag = confirmation_key.tag(ciphersuite, &confirmed_transcript_hash_before);
>>>>>>> a454a5a6
    if &my_confirmation_tag
        != commit
            .confirmation_tag
            .as_ref()
            .expect("Confirmation tag is missing")
    {
        log::error!("  Confirmation tag mismatch");
        log::debug!("    Computed: {:x?}", my_confirmation_tag);
        log::debug!(
            "    Expected: {:x?}",
            commit.confirmation_tag.as_ref().unwrap()
        );
        if cfg!(test) {
            panic!("Invalid confirmation tag");
        }
        return Err(TranscriptTestVectorError::ConfirmationTagMismatch);
    }

    // Compute new transcript hashes.
    let my_confirmed_transcript_hash_after = update_confirmed_transcript_hash(
        ciphersuite,
        &MLSPlaintextCommitContent::try_from(&commit).unwrap(),
        &interim_transcript_hash_before,
    )
    .expect("Error updating confirmed transcript hash");
    if &my_confirmed_transcript_hash_after != &confirmed_transcript_hash_after {
        log::debug!("  Confirmed transcript hash mismatch");
        log::debug!("    Got:      {:x?}", my_confirmed_transcript_hash_after);
        log::debug!("    Expected: {:x?}", confirmed_transcript_hash_after);
        if cfg!(test) {
            panic!("Confirmed transcript hash mismatch");
        }
        return Err(TranscriptTestVectorError::ConfirmedTranscriptHashMismatch);
    }

    let interim_transcript_hash_after = hex_to_bytes(&test_vector.interim_transcript_hash_after);

    let my_interim_transcript_hash_after = update_interim_transcript_hash(
        &ciphersuite,
        &MLSPlaintextCommitAuthData::try_from(&commit).unwrap(),
        &my_confirmed_transcript_hash_after,
    )
    .expect("Error updating interim transcript hash");
    if &my_interim_transcript_hash_after != &interim_transcript_hash_after {
        log::debug!("  Interim transcript hash mismatch");
        log::debug!("    Got:      {:x?}", my_interim_transcript_hash_after);
        log::debug!("    Expected: {:x?}", interim_transcript_hash_after);
        if cfg!(test) {
            panic!("Interim transcript hash mismatch");
        }
        return Err(TranscriptTestVectorError::InterimTranscriptHashMismatch);
    }
    log::debug!("  Finished transcript test vector verification");
    Ok(())
}

#[test]
fn read_test_vectors() {
    let tests: Vec<TranscriptTestVector> = read("test_vectors/kat_transcripts.json");

    for test_vector in tests {
        match run_test_vector(test_vector) {
            Ok(_) => {}
            Err(e) => panic!("Error while checking transcript test vector.\n{:?}", e),
        }
    }

    // mlspp test vectors
    let tv_files = [
        "test_vectors/mlspp/mlspp_transcript_1.json",
        "test_vectors/mlspp/mlspp_transcript_2.json",
        "test_vectors/mlspp/mlspp_transcript_3.json",
    ];
    for &tv_file in tv_files.iter() {
        let tv: TranscriptTestVector = read(tv_file);
        run_test_vector(tv).expect("Error while checking key schedule test vector.");
    }
}

#[cfg(any(feature = "expose-test-vectors", test))]
implement_error! {
    pub enum TranscriptTestVectorError {
        MembershipTagVerificationError = "Membership tag could not be verified.",
        GroupContextMismatch = "The group context does not match",
        ConfirmationTagMismatch = "The computed confirmation tag doesn't match the one in the test vector.",
        ConfirmedTranscriptHashMismatch = "The computed transcript hash doesn't match the one in the test vector.",
        InterimTranscriptHashMismatch = "The computed interim transcript hash doesn't match the one in the test vector.",
    }
}<|MERGE_RESOLUTION|>--- conflicted
+++ resolved
@@ -82,14 +82,6 @@
         &[], // extensions
     )
     .expect("Error creating group context");
-<<<<<<< HEAD
-=======
-    let confirmation_tag = confirmation_key.tag(ciphersuite, &confirmed_transcript_hash_before);
-    commit.confirmation_tag = Some(confirmation_tag);
-    commit
-        .add_membership_tag(ciphersuite, context.serialized(), &membership_key)
-        .expect("Error adding membership tag");
->>>>>>> a454a5a6
 
     let confirmed_transcript_hash_after = update_confirmed_transcript_hash(
         ciphersuite,
@@ -97,11 +89,7 @@
         &interim_transcript_hash_before,
     )
     .expect("Error updating confirmed transcript hash");
-    let confirmation_tag = ConfirmationTag::new(
-        ciphersuite,
-        &confirmation_key,
-        &confirmed_transcript_hash_after,
-    );
+    let confirmation_tag = confirmation_key.tag(ciphersuite, &confirmed_transcript_hash_after);
     commit.confirmation_tag = Some(confirmation_tag);
 
     let interim_transcript_hash_after = update_interim_transcript_hash(
@@ -209,18 +197,10 @@
         return Err(TranscriptTestVectorError::MembershipTagVerificationError);
     }
 
-<<<<<<< HEAD
     let confirmed_transcript_hash_after =
         hex_to_bytes(&test_vector.confirmed_transcript_hash_after);
 
-    let my_confirmation_tag = ConfirmationTag::new(
-        &ciphersuite,
-        &confirmation_key,
-        &confirmed_transcript_hash_after,
-    );
-=======
-    let my_confirmation_tag = confirmation_key.tag(ciphersuite, &confirmed_transcript_hash_before);
->>>>>>> a454a5a6
+    let my_confirmation_tag = confirmation_key.tag(ciphersuite, &confirmed_transcript_hash_after);
     if &my_confirmation_tag
         != commit
             .confirmation_tag

<<<<<<< HEAD
use mls_group::{create_commit_params::CreateCommitParams, proposals::StagedProposal};

use crate::prelude::ErrorString;
=======
use mls_group::{
    create_commit_params::CreateCommitParams, proposals::StagedProposal,
    staged_commit::StagedCommit,
};
>>>>>>> 3f75a1d5

use super::*;

impl ManagedGroup {
    /// This function is used to parse messages from the DS.
    /// It checks for syntactic errors and makes some semantic checks as well.
    /// If the input is a [MlsCiphertext] message, it will be decrypted.
    /// Returns an [UnverifiedMessage] that can be inspected and later processed in
    /// [self::process_unverified_message()].
    pub fn parse_message(
        &mut self,
        message: MlsMessageIn,
        backend: &impl OpenMlsCryptoProvider,
    ) -> Result<UnverifiedMessage, ManagedGroupError> {
        // Make sure we are still a member of the group
        if !self.active {
            return Err(ManagedGroupError::UseAfterEviction(UseAfterEviction::Error));
        }
<<<<<<< HEAD
        let mut events = Vec::new();
        // Check the type of message we received
        let (plaintext, aad_option) = match message {
            // If it is a ciphertext we decrypt it and return the plaintext message
            MlsMessageIn::Ciphertext(ciphertext) => {
                let aad = ciphertext.authenticated_data.clone();
                let unverified_plaintext = self.group.decrypt(&ciphertext, backend)?;
                let plaintext = self.group.verify(unverified_plaintext, backend)?;
                (plaintext, Some(aad))
            }
            // If it is a plaintext message we have to verify it first
            MlsMessageIn::Plaintext(mut verifiable_plaintext) => {
                // Verify membership tag
                // TODO #106: Support external senders
                if verifiable_plaintext.is_proposal()
                    && verifiable_plaintext.sender().is_member()
                    && self
                        .group
                        // This sets the context implicitly.
                        .verify_membership_tag(backend, &mut verifiable_plaintext)
                        .is_err()
                {
                    return Err(ManagedGroupError::InvalidMessage(
                        InvalidMessageError::MembershipTagMismatch,
                    ));
                }
                // Verify the signature
                let plaintext: MlsPlaintext = self.group.verify(verifiable_plaintext, backend)?;
                (plaintext, None)
            }
        };
        // See what kind of message it is
        match plaintext.content() {
            MlsPlaintextContentType::Proposal(ref proposal) => {
                // Incoming proposals are validated against the application validation
                // policy and then appended to the internal `pending_proposal` list.
                // TODO #133: Semantic validation of proposals
                if self.validate_proposal(
                    proposal,
                    plaintext.sender_index(),
                    &self.indexed_members()?,
                ) {
                    let staged_proposal =
                        StagedProposal::from_mls_plaintext(self.ciphersuite(), backend, plaintext)
                            .map_err(|_| InvalidMessageError::InvalidProposal)?;
                    self.proposal_store.add(staged_proposal);
                } else {
                    // The proposal was invalid
                    return Err(ManagedGroupError::InvalidMessage(
                        InvalidMessageError::InvalidProposal,
                    ));
                }
            }
            MlsPlaintextContentType::Commit(ref commit) => {
                // Validate inline proposals
                if !self.validate_inline_proposals(
                    commit.proposals.as_slice(),
                    plaintext.sender_index(),
                    &self.indexed_members()?,
                ) {
                    return Err(ManagedGroupError::InvalidMessage(
                        InvalidMessageError::CommitWithInvalidProposals,
                    ));
                }
                // If all proposals were valid, we continue with staging the Commit
                // message
                // TODO #141
                match self.group.stage_commit(
                    &plaintext,
                    &self.proposal_store,
                    &self.own_kpbs,
                    None,
                    backend,
                ) {
                    Ok(staged_commit) => {
                        // Since the Commit was applied without errors, we can merge it
                        self.group.merge_commit(staged_commit);

                        // If a Commit has an update path, it is additionally to be treated
                        // like a commited UpdateProposal.
                        if commit.has_path() {
                            events.push(GroupEvent::MemberUpdated(MemberUpdatedEvent::new(
                                aad_option.unwrap_or_default().into(),
                                self.indexed_members()?[&plaintext.sender_index()].clone(),
                            )));
                        }

                        // Extract and store the resumption secret for the current epoch
                        let resumption_secret = self.group.epoch_secrets().resumption_secret();
                        self.resumption_secret_store
                            .add(self.group.context().epoch(), resumption_secret.clone());
                        // We don't need the pending proposals and key package bundles any
                        // longer
                        self.proposal_store.empty();
                        self.own_kpbs.clear();
                    }
                    Err(stage_commit_error) => match stage_commit_error {
                        MlsGroupError::StageCommitError(StageCommitError::SelfRemoved) => {
                            // The group is no longer active
                            self.active = false;
                        }
                        MlsGroupError::StageCommitError(e) => {
                            return Err(ManagedGroupError::InvalidMessage(
                                InvalidMessageError::CommitError(e),
                            ))
                        }
                        _ => {
                            let error_string =
                                "stage_commit() did not return an StageCommitError.".to_string();
                            events.push(GroupEvent::Error(ErrorEvent::new(
                                ManagedGroupError::LibraryError(ErrorString::from(error_string)),
                            )));
                        }
                    },
                }
            }
            MlsPlaintextContentType::Application(ref app_message) => {
                // Save the application message as an event
                events.push(GroupEvent::ApplicationMessage(
                    ApplicationMessageEvent::new(
                        aad_option
                            .ok_or(ManagedGroupError::InvalidMessage(
                                InvalidMessageError::InvalidApplicationMessage,
                            ))?
                            .into(),
                        self.indexed_members()?[&plaintext.sender_index()].clone(),
                        app_message.as_slice().to_vec(),
                    ),
                ));
            }
        }
=======
>>>>>>> 3f75a1d5

        // Since the state of the group might be changed, arm the state flag
        self.flag_state_change();

        // Parse the message
        self.group
            .parse_message(message, backend)
            .map_err(ManagedGroupError::Group)
    }

    /// This processing function does most of the semantic verifications.
    /// It returns a [ProcessedMessage] enum.
    pub fn process_unverified_message(
        &mut self,
        unverified_message: UnverifiedMessage,
        signature_key: Option<&SignaturePublicKey>,
        backend: &impl OpenMlsCryptoProvider,
    ) -> Result<ProcessedMessage, ManagedGroupError> {
        self.group
            .process_unverified_message(
                unverified_message,
                signature_key,
                &self.proposal_store,
                &self.own_kpbs,
                backend,
            )
            .map_err(|e| e.into())
    }

    /// Stores a standalone proposal in the internal [ProposalStore]
    pub fn store_pending_proposal(&mut self, proposal: StagedProposal) {
        // Store the proposal in in the internal ProposalStore
        self.proposal_store.add(proposal);

        // Since the state of the group might be changed, arm the state flag
        self.flag_state_change();
    }

    /// Create a Commit message that covers the pending proposals that are
    /// currently stored inthe group's [ProposalStore].
    pub fn commit_to_pending_proposals(
        &mut self,
        backend: &impl OpenMlsCryptoProvider,
    ) -> Result<(MlsMessageOut, Option<Welcome>), ManagedGroupError> {
        if !self.active {
            return Err(ManagedGroupError::UseAfterEviction(UseAfterEviction::Error));
        }

        let credential = self.credential()?;
        let credential_bundle: CredentialBundle = backend
            .key_store()
            .read(credential.signature_key())
            .ok_or(ManagedGroupError::NoMatchingCredentialBundle)?;

        // Create Commit over all pending proposals
        // TODO #141
        let params = CreateCommitParams::builder()
            .framing_parameters(self.framing_parameters())
            .credential_bundle(&credential_bundle)
            .proposal_store(&self.proposal_store)
            .build();
        let (commit, welcome_option, kpb_option) = self.group.create_commit(params, backend)?;

        // If it was a full Commit, we have to save the KeyPackageBundle for later
        if let Some(kpb) = kpb_option {
            self.own_kpbs.push(kpb);
        }

        // Convert MlsPlaintext messages to MLSMessage and encrypt them if required by
        // the configuration
        let mls_message = self.plaintext_to_mls_message(commit, backend)?;

        // Since the state of the group might be changed, arm the state flag
        self.flag_state_change();

        Ok((mls_message, welcome_option))
    }

    /// Merge a [StagedCommit] into the group after inspection
    pub fn merge_staged_commit(
        &mut self,
        staged_commit: StagedCommit,
    ) -> Result<(), ManagedGroupError> {
        // Check if we were removed from the group
        if staged_commit.self_removed() {
            self.active = false;
        }

        // Since the state of the group might be changed, arm the state flag
        self.flag_state_change();

        // Merge staged commit
        self.group
            .merge_staged_commit(staged_commit, &mut self.proposal_store)
            .map_err(ManagedGroupError::Group)?;

        // Extract and store the resumption secret for the current epoch
        let resumption_secret = self.group.epoch_secrets().resumption_secret();
        self.resumption_secret_store
            .add(self.group.context().epoch(), resumption_secret.clone());

        // Delete own KeyPackageBundles
        self.own_kpbs.clear();

        Ok(())
    }
}<|MERGE_RESOLUTION|>--- conflicted
+++ resolved
@@ -1,13 +1,7 @@
-<<<<<<< HEAD
-use mls_group::{create_commit_params::CreateCommitParams, proposals::StagedProposal};
-
-use crate::prelude::ErrorString;
-=======
 use mls_group::{
     create_commit_params::CreateCommitParams, proposals::StagedProposal,
     staged_commit::StagedCommit,
 };
->>>>>>> 3f75a1d5
 
 use super::*;
 
@@ -26,140 +20,6 @@
         if !self.active {
             return Err(ManagedGroupError::UseAfterEviction(UseAfterEviction::Error));
         }
-<<<<<<< HEAD
-        let mut events = Vec::new();
-        // Check the type of message we received
-        let (plaintext, aad_option) = match message {
-            // If it is a ciphertext we decrypt it and return the plaintext message
-            MlsMessageIn::Ciphertext(ciphertext) => {
-                let aad = ciphertext.authenticated_data.clone();
-                let unverified_plaintext = self.group.decrypt(&ciphertext, backend)?;
-                let plaintext = self.group.verify(unverified_plaintext, backend)?;
-                (plaintext, Some(aad))
-            }
-            // If it is a plaintext message we have to verify it first
-            MlsMessageIn::Plaintext(mut verifiable_plaintext) => {
-                // Verify membership tag
-                // TODO #106: Support external senders
-                if verifiable_plaintext.is_proposal()
-                    && verifiable_plaintext.sender().is_member()
-                    && self
-                        .group
-                        // This sets the context implicitly.
-                        .verify_membership_tag(backend, &mut verifiable_plaintext)
-                        .is_err()
-                {
-                    return Err(ManagedGroupError::InvalidMessage(
-                        InvalidMessageError::MembershipTagMismatch,
-                    ));
-                }
-                // Verify the signature
-                let plaintext: MlsPlaintext = self.group.verify(verifiable_plaintext, backend)?;
-                (plaintext, None)
-            }
-        };
-        // See what kind of message it is
-        match plaintext.content() {
-            MlsPlaintextContentType::Proposal(ref proposal) => {
-                // Incoming proposals are validated against the application validation
-                // policy and then appended to the internal `pending_proposal` list.
-                // TODO #133: Semantic validation of proposals
-                if self.validate_proposal(
-                    proposal,
-                    plaintext.sender_index(),
-                    &self.indexed_members()?,
-                ) {
-                    let staged_proposal =
-                        StagedProposal::from_mls_plaintext(self.ciphersuite(), backend, plaintext)
-                            .map_err(|_| InvalidMessageError::InvalidProposal)?;
-                    self.proposal_store.add(staged_proposal);
-                } else {
-                    // The proposal was invalid
-                    return Err(ManagedGroupError::InvalidMessage(
-                        InvalidMessageError::InvalidProposal,
-                    ));
-                }
-            }
-            MlsPlaintextContentType::Commit(ref commit) => {
-                // Validate inline proposals
-                if !self.validate_inline_proposals(
-                    commit.proposals.as_slice(),
-                    plaintext.sender_index(),
-                    &self.indexed_members()?,
-                ) {
-                    return Err(ManagedGroupError::InvalidMessage(
-                        InvalidMessageError::CommitWithInvalidProposals,
-                    ));
-                }
-                // If all proposals were valid, we continue with staging the Commit
-                // message
-                // TODO #141
-                match self.group.stage_commit(
-                    &plaintext,
-                    &self.proposal_store,
-                    &self.own_kpbs,
-                    None,
-                    backend,
-                ) {
-                    Ok(staged_commit) => {
-                        // Since the Commit was applied without errors, we can merge it
-                        self.group.merge_commit(staged_commit);
-
-                        // If a Commit has an update path, it is additionally to be treated
-                        // like a commited UpdateProposal.
-                        if commit.has_path() {
-                            events.push(GroupEvent::MemberUpdated(MemberUpdatedEvent::new(
-                                aad_option.unwrap_or_default().into(),
-                                self.indexed_members()?[&plaintext.sender_index()].clone(),
-                            )));
-                        }
-
-                        // Extract and store the resumption secret for the current epoch
-                        let resumption_secret = self.group.epoch_secrets().resumption_secret();
-                        self.resumption_secret_store
-                            .add(self.group.context().epoch(), resumption_secret.clone());
-                        // We don't need the pending proposals and key package bundles any
-                        // longer
-                        self.proposal_store.empty();
-                        self.own_kpbs.clear();
-                    }
-                    Err(stage_commit_error) => match stage_commit_error {
-                        MlsGroupError::StageCommitError(StageCommitError::SelfRemoved) => {
-                            // The group is no longer active
-                            self.active = false;
-                        }
-                        MlsGroupError::StageCommitError(e) => {
-                            return Err(ManagedGroupError::InvalidMessage(
-                                InvalidMessageError::CommitError(e),
-                            ))
-                        }
-                        _ => {
-                            let error_string =
-                                "stage_commit() did not return an StageCommitError.".to_string();
-                            events.push(GroupEvent::Error(ErrorEvent::new(
-                                ManagedGroupError::LibraryError(ErrorString::from(error_string)),
-                            )));
-                        }
-                    },
-                }
-            }
-            MlsPlaintextContentType::Application(ref app_message) => {
-                // Save the application message as an event
-                events.push(GroupEvent::ApplicationMessage(
-                    ApplicationMessageEvent::new(
-                        aad_option
-                            .ok_or(ManagedGroupError::InvalidMessage(
-                                InvalidMessageError::InvalidApplicationMessage,
-                            ))?
-                            .into(),
-                        self.indexed_members()?[&plaintext.sender_index()].clone(),
-                        app_message.as_slice().to_vec(),
-                    ),
-                ));
-            }
-        }
-=======
->>>>>>> 3f75a1d5
 
         // Since the state of the group might be changed, arm the state flag
         self.flag_state_change();

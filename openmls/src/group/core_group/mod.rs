--- conflicted
+++ resolved
@@ -75,10 +75,7 @@
         *,
     },
     tree::{secret_tree::SecretTreeError, sender_ratchet::SenderRatchetConfiguration},
-    treesync::{
-        node::{encryption_keys::EncryptionKeyPair, leaf_node::Capabilities},
-        *,
-    },
+    treesync::{node::encryption_keys::EncryptionKeyPair, *},
     versions::ProtocolVersion,
 };
 
@@ -184,55 +181,10 @@
         self.psk_ids = psk_ids;
         self
     }
-<<<<<<< HEAD
-    /// Set the [`RequiredCapabilitiesExtension`] of the [`CoreGroup`].
-    pub(crate) fn with_required_capabilities(
-        mut self,
-        required_capabilities: RequiredCapabilitiesExtension,
-    ) -> Self {
-        self.public_group_builder = self
-            .public_group_builder
-            .with_required_capabilities(required_capabilities);
-        self
-    }
-
-    /// Set the [`Extension`]s for the [`LeafNode`] of the [`CoreGroup`]'
-    /// creator.
-    pub(crate) fn with_leaf_node_extensions(mut self, leaf_node_extensions: Extensions) -> Self {
-        self.public_group_builder = self
-            .public_group_builder
-            .with_leaf_node_extensions(leaf_node_extensions);
-        self
-    }
-
-    /// Set the [`Capabilities`] for the [`LeafNode`] of the [`CoreGroup`]'
-    /// creator.
-    pub(crate) fn with_leaf_node_capabilities(
-        mut self,
-        leaf_node_capabilities: Capabilities,
-    ) -> Self {
-        self.public_group_builder = self
-            .public_group_builder
-            .with_leaf_node_capabilities(leaf_node_capabilities);
-        self
-    }
-
-    /// Set the [`ExternalSendersExtension`] of the [`CoreGroup`].
-    pub(crate) fn with_external_senders(
-        mut self,
-        external_senders: ExternalSendersExtension,
-    ) -> Self {
-        if !external_senders.is_empty() {
-            self.public_group_builder = self
-                .public_group_builder
-                .with_external_senders(external_senders);
-        }
-=======
 
     /// Set the [`Capabilities`] of the group's creator.
     pub(crate) fn with_capabilities(mut self, capabilities: Capabilities) -> Self {
         self.public_group_builder = self.public_group_builder.with_capabilities(capabilities);
->>>>>>> 0d67da86
         self
     }
 
@@ -982,12 +934,9 @@
                     params.commit_type(),
                     signer,
                     params.take_credential_with_key(),
-<<<<<<< HEAD
                     params.take_leaf_extensions(),
-                    params.take_leaf_capabilities()
-=======
+                    params.take_leaf_capabilities(),
                     apply_proposals_values.extensions.clone()
->>>>>>> 0d67da86
                 )?
             } else {
                 // If path is not needed, update the group context and return

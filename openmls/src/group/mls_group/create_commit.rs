<<<<<<< HEAD
use openmls_traits::OpenMlsCryptoProvider;
=======
use openmls_traits::{crypto::OpenMlsCrypto, OpenMlsCryptoProvider};
>>>>>>> 3f75a1d5

use crate::{
    ciphersuite::signable::Signable,
    config::Config,
    framing::*,
    group::{mls_group::*, *},
    messages::*,
<<<<<<< HEAD
    treesync::{diff::TreeSyncDiff, treekem::PlaintextSecret},
=======
>>>>>>> 3f75a1d5
};

use super::{
    create_commit_params::CreateCommitParams,
    proposals::{CreationProposalQueue, ProposalStore},
};

/// Wrapper for proposals by value and reference.
pub struct Proposals<'a> {
    pub proposals_by_reference: &'a ProposalStore,
    pub proposals_by_value: &'a [&'a Proposal],
}

impl MlsGroup {
    pub fn create_commit(
        &self,
        params: CreateCommitParams,
        backend: &impl OpenMlsCryptoProvider,
    ) -> CreateCommitResult {
        let ciphersuite = self.ciphersuite();

        // Filter proposals
        let (proposal_queue, contains_own_updates) = CreationProposalQueue::filter_proposals(
            ciphersuite,
            backend,
            params.proposal_store(),
            params.inline_proposals(),
<<<<<<< HEAD
            self.tree().own_leaf_index(),
            self.tree().leaf_count()?,
=======
            self.tree().own_node_index(),
            self.tree().leaf_count(),
>>>>>>> 3f75a1d5
        )?;

        // TODO: #581 Filter proposals by support
        // 11.2:
        // Proposals with a non-default proposal type MUST NOT be included in a commit
        // unless the proposal type is supported by all the members of the group that will
        // process the Commit (i.e., not including any members being added or removed by
        // the Commit).

        let proposal_reference_list = proposal_queue.commit_list();

        let sender_index = self.sender_index();
        // Make a copy of the current tree to apply proposals safely
        let mut diff: TreeSyncDiff = self.tree().empty_diff()?;

        // Apply proposals to tree
        let apply_proposals_values =
            self.apply_proposals(&mut diff, backend, proposal_queue, None)?;
        if apply_proposals_values.self_removed {
            return Err(CreateCommitError::CannotRemoveSelf.into());
        }

        let serialized_group_context = self.group_context.tls_serialize_detached()?;
<<<<<<< HEAD
        let (encrypted_path_option, plain_path_option, kpb_option, commit_secret_option) =
            if apply_proposals_values.path_required
                || contains_own_updates
                || params.force_self_update()
            {
                // Create a new key package bundle payload from the existing key
                // package.
                let key_package_bundle_payload = KeyPackageBundlePayload::from_rekeyed_key_package(
                    self.tree().own_leaf_node()?,
                    backend,
                );

                // If path is needed, compute path values
                let (key_package_bundle, path, commit_secret) = diff.apply_own_update_path(
                    backend,
                    ciphersuite,
                    key_package_bundle_payload,
                    params.credential_bundle(),
                )?;

                // FIXME: We encrypt to the old tree here. Is that correct?
                let encrypted_path = self.tree().encrypt_path(
                    backend,
                    self.ciphersuite(),
                    &path,
                    &serialized_group_context,
                    &apply_proposals_values.exclusion_list(),
                    key_package_bundle.key_package(),
                )?;
                (
                    Some(encrypted_path),
                    Some(path),
                    Some(key_package_bundle),
                    Some(commit_secret),
                )
            } else {
                // If path is not needed, return empty commit secret
                (None, None, None, None)
            };
=======
        let (path_option, kpb_option) = if apply_proposals_values.path_required
            || contains_own_updates
            || params.force_self_update()
        {
            // If path is needed, compute path values
            let (path, key_package_bundle) = provisional_tree.refresh_private_tree(
                params.credential_bundle(),
                &serialized_group_context,
                apply_proposals_values.exclusion_list(),
                backend,
            )?;
            (Some(path), Some(key_package_bundle))
        } else {
            // If path is not needed, return empty commit secret
            (None, None)
        };
>>>>>>> 3f75a1d5

        // Create commit message
        let commit = Commit {
            proposals: proposal_reference_list.into(),
            path: encrypted_path_option,
        };

        // Create provisional group state
        let mut provisional_epoch = self.group_context.epoch;
        provisional_epoch.increment();

        // Build MlsPlaintext
        let mut mls_plaintext = MlsPlaintext::new_commit(
            *params.framing_parameters(),
            sender_index,
            commit,
            params.credential_bundle(),
            &self.group_context,
            backend,
        )?;

        // Calculate the confirmed transcript hash
        let confirmed_transcript_hash = update_confirmed_transcript_hash(
            ciphersuite,
            backend,
            // It is ok to a library error here, because we know the MlsPlaintext contains a
            // Commit
            &MlsPlaintextCommitContent::try_from(&mls_plaintext)
                .map_err(|_| MlsGroupError::LibraryError)?,
            &self.interim_transcript_hash,
        )?;

        // Calculate tree hash
<<<<<<< HEAD
        let tree_hash = diff.compute_tree_hash(backend, ciphersuite)?;

        // TODO #186: Implement extensions
        let extensions: Vec<Extension> = Vec::new();
=======
        let tree_hash = provisional_tree.tree_hash(backend)?;
>>>>>>> 3f75a1d5

        // Calculate group context
        println!("create commit ext: {:?}", self.group_context.extensions());
        let provisional_group_context = GroupContext::new(
            self.group_context.group_id.clone(),
            provisional_epoch,
            tree_hash.clone(),
            confirmed_transcript_hash.clone(),
            self.group_context.extensions(),
        )?;

        let joiner_secret = JoinerSecret::new(
            backend,
            commit_secret_option.as_ref(),
            self.epoch_secrets()
                .init_secret()
                .ok_or(MlsGroupError::InitSecretNotFound)?,
        )?;

        // Create group secrets for later use, so we can afterwards consume the
        // `joiner_secret`.
        let plaintext_secrets = PlaintextSecret::from_plain_update_path(
            &diff,
            &joiner_secret,
            apply_proposals_values.invitation_list,
            plain_path_option.as_deref(),
            &apply_proposals_values.presharedkeys,
            backend,
        )?;

        // Create key schedule
        let mut key_schedule = KeySchedule::init(
            ciphersuite,
            backend,
            joiner_secret,
            psk_output(
                ciphersuite,
                backend,
                *params.psk_fetcher_option(),
                &apply_proposals_values.presharedkeys,
            )?,
        )?;

        let serialized_provisional_group_context =
            provisional_group_context.tls_serialize_detached()?;

        let welcome_secret = key_schedule.welcome(backend)?;
        key_schedule.add_context(backend, &serialized_provisional_group_context)?;
        let provisional_epoch_secrets = key_schedule.epoch_secrets(backend, false)?;

        // Calculate the confirmation tag
        let confirmation_tag = provisional_epoch_secrets
            .confirmation_key()
            .tag(backend, &confirmed_transcript_hash)?;

        // Set the confirmation tag
        mls_plaintext.set_confirmation_tag(confirmation_tag.clone());

        // Add membership tag
        mls_plaintext.set_membership_tag(
            backend,
            &serialized_group_context,
            self.epoch_secrets().membership_key(),
        )?;

        // Check if new members were added and, if so, create welcome messages
        if !plaintext_secrets.is_empty() {
            // Create the ratchet tree extension if necessary
            let other_extensions: Vec<Extension> = if self.use_ratchet_tree_extension {
                vec![Extension::RatchetTree(RatchetTreeExtension::new(
                    diff.export_nodes()?,
                ))]
            } else {
                Vec::new()
            };
            // Create GroupInfo object
            let group_info = GroupInfoPayload::new(
                provisional_group_context.group_id.clone(),
                provisional_group_context.epoch,
                tree_hash,
                confirmed_transcript_hash,
                self.group_context_extensions(),
                &other_extensions,
                confirmation_tag,
                sender_index,
            );
            let group_info = group_info.sign(backend, params.credential_bundle())?;

            // Encrypt GroupInfo object
            let (welcome_key, welcome_nonce) = welcome_secret.derive_welcome_key_nonce(backend)?;
            let encrypted_group_info = welcome_key.aead_seal(
                backend,
                &group_info.tls_serialize_detached()?,
                &[],
                &welcome_nonce,
            )?;
            // Encrypt group secrets
            let secrets = plaintext_secrets
                .into_iter()
                .map(|pts| pts.encrypt(backend, ciphersuite))
                .collect();
            // Create welcome message
            let welcome = Welcome::new(
                Config::supported_versions()[0],
                self.ciphersuite,
                secrets,
                encrypted_group_info,
            );
            Ok((mls_plaintext, Some(welcome), kpb_option))
        } else {
            Ok((mls_plaintext, None, kpb_option))
        }
    }
<<<<<<< HEAD
=======
}

/// Helper struct holding values that are encryptedin the
/// `EncryptedGroupSecrets`. In particular, the `group_secrets_bytes` are
/// encrypted for the `public_key` into `encrypted_group_secrets` later.
pub(crate) struct PlaintextSecret {
    pub(crate) public_key: HpkePublicKey,
    pub(crate) group_secrets_bytes: Vec<u8>,
    pub(crate) key_package_hash: Vec<u8>,
}

impl PlaintextSecret {
    /// Prepare the `GroupSecrets` for a number of `invited_members` based on a
    /// provisional `RatchetTree`. If there are `path_secrets` in the
    /// provisional tree, we need to include a `path_secret` into the
    /// `GroupSecrets`.
    pub(crate) fn new(
        joiner_secret: &JoinerSecret,
        invited_members: Vec<(LeafIndex, AddProposal)>,
        provisional_tree: &RatchetTree,
        presharedkeys: &PreSharedKeys,
        backend: &impl OpenMlsCryptoProvider,
    ) -> Result<Vec<Self>, MlsGroupError> {
        let mut plaintext_secrets = vec![];
        for (index, add_proposal) in invited_members {
            let key_package = add_proposal.key_package;
            let key_package_hash = key_package.hash(backend)?;

            // Compute the index of the common ancestor lowest in the
            // tree of our own leaf and the given index.
            let common_ancestor_index = treemath::common_ancestor_index(
                index.into(),
                provisional_tree.own_node_index().into(),
            );

            let path_secret = provisional_tree.path_secret(common_ancestor_index);

            // Create the GroupSecrets object for the respective member.
            let group_secrets_bytes =
                GroupSecrets::new_encoded(joiner_secret, path_secret, presharedkeys)?;
            plaintext_secrets.push(PlaintextSecret {
                public_key: key_package.hpke_init_key().clone(),
                group_secrets_bytes,
                key_package_hash,
            });
        }
        Ok(plaintext_secrets)
    }
>>>>>>> 3f75a1d5
}<|MERGE_RESOLUTION|>--- conflicted
+++ resolved
@@ -1,8 +1,4 @@
-<<<<<<< HEAD
 use openmls_traits::OpenMlsCryptoProvider;
-=======
-use openmls_traits::{crypto::OpenMlsCrypto, OpenMlsCryptoProvider};
->>>>>>> 3f75a1d5
 
 use crate::{
     ciphersuite::signable::Signable,
@@ -10,10 +6,7 @@
     framing::*,
     group::{mls_group::*, *},
     messages::*,
-<<<<<<< HEAD
     treesync::{diff::TreeSyncDiff, treekem::PlaintextSecret},
-=======
->>>>>>> 3f75a1d5
 };
 
 use super::{
@@ -41,13 +34,8 @@
             backend,
             params.proposal_store(),
             params.inline_proposals(),
-<<<<<<< HEAD
             self.tree().own_leaf_index(),
             self.tree().leaf_count()?,
-=======
-            self.tree().own_node_index(),
-            self.tree().leaf_count(),
->>>>>>> 3f75a1d5
         )?;
 
         // TODO: #581 Filter proposals by support
@@ -71,7 +59,6 @@
         }
 
         let serialized_group_context = self.group_context.tls_serialize_detached()?;
-<<<<<<< HEAD
         let (encrypted_path_option, plain_path_option, kpb_option, commit_secret_option) =
             if apply_proposals_values.path_required
                 || contains_own_updates
@@ -111,24 +98,6 @@
                 // If path is not needed, return empty commit secret
                 (None, None, None, None)
             };
-=======
-        let (path_option, kpb_option) = if apply_proposals_values.path_required
-            || contains_own_updates
-            || params.force_self_update()
-        {
-            // If path is needed, compute path values
-            let (path, key_package_bundle) = provisional_tree.refresh_private_tree(
-                params.credential_bundle(),
-                &serialized_group_context,
-                apply_proposals_values.exclusion_list(),
-                backend,
-            )?;
-            (Some(path), Some(key_package_bundle))
-        } else {
-            // If path is not needed, return empty commit secret
-            (None, None)
-        };
->>>>>>> 3f75a1d5
 
         // Create commit message
         let commit = Commit {
@@ -162,14 +131,7 @@
         )?;
 
         // Calculate tree hash
-<<<<<<< HEAD
         let tree_hash = diff.compute_tree_hash(backend, ciphersuite)?;
-
-        // TODO #186: Implement extensions
-        let extensions: Vec<Extension> = Vec::new();
-=======
-        let tree_hash = provisional_tree.tree_hash(backend)?;
->>>>>>> 3f75a1d5
 
         // Calculate group context
         println!("create commit ext: {:?}", self.group_context.extensions());
@@ -283,55 +245,4 @@
             Ok((mls_plaintext, None, kpb_option))
         }
     }
-<<<<<<< HEAD
-=======
-}
-
-/// Helper struct holding values that are encryptedin the
-/// `EncryptedGroupSecrets`. In particular, the `group_secrets_bytes` are
-/// encrypted for the `public_key` into `encrypted_group_secrets` later.
-pub(crate) struct PlaintextSecret {
-    pub(crate) public_key: HpkePublicKey,
-    pub(crate) group_secrets_bytes: Vec<u8>,
-    pub(crate) key_package_hash: Vec<u8>,
-}
-
-impl PlaintextSecret {
-    /// Prepare the `GroupSecrets` for a number of `invited_members` based on a
-    /// provisional `RatchetTree`. If there are `path_secrets` in the
-    /// provisional tree, we need to include a `path_secret` into the
-    /// `GroupSecrets`.
-    pub(crate) fn new(
-        joiner_secret: &JoinerSecret,
-        invited_members: Vec<(LeafIndex, AddProposal)>,
-        provisional_tree: &RatchetTree,
-        presharedkeys: &PreSharedKeys,
-        backend: &impl OpenMlsCryptoProvider,
-    ) -> Result<Vec<Self>, MlsGroupError> {
-        let mut plaintext_secrets = vec![];
-        for (index, add_proposal) in invited_members {
-            let key_package = add_proposal.key_package;
-            let key_package_hash = key_package.hash(backend)?;
-
-            // Compute the index of the common ancestor lowest in the
-            // tree of our own leaf and the given index.
-            let common_ancestor_index = treemath::common_ancestor_index(
-                index.into(),
-                provisional_tree.own_node_index().into(),
-            );
-
-            let path_secret = provisional_tree.path_secret(common_ancestor_index);
-
-            // Create the GroupSecrets object for the respective member.
-            let group_secrets_bytes =
-                GroupSecrets::new_encoded(joiner_secret, path_secret, presharedkeys)?;
-            plaintext_secrets.push(PlaintextSecret {
-                public_key: key_package.hpke_init_key().clone(),
-                group_secrets_bytes,
-                key_package_hash,
-            });
-        }
-        Ok(plaintext_secrets)
-    }
->>>>>>> 3f75a1d5
 }
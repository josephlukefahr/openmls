--- conflicted
+++ resolved
@@ -229,13 +229,8 @@
 /// ValSem101:
 /// Add Proposal:
 /// Signature public key in proposals must be unique among proposals
-<<<<<<< HEAD
 #[openmls_test::openmls_test]
-fn test_valsem101() {
-=======
-#[apply(ciphersuites_and_backends)]
-fn test_valsem101a(ciphersuite: Ciphersuite, backend: &impl OpenMlsCryptoProvider) {
->>>>>>> eaad1137
+fn test_valsem101a() {
     for bob_and_charlie_share_keys in [
         KeyUniqueness::NegativeSameKey,
         KeyUniqueness::PositiveDifferentKey,
@@ -559,13 +554,8 @@
 /// Add Proposal:
 /// Signature public key in proposals must be unique among existing group
 /// members
-<<<<<<< HEAD
 #[openmls_test::openmls_test]
-fn test_valsem104() {
-=======
-#[apply(ciphersuites_and_backends)]
-fn test_valsem101b(ciphersuite: Ciphersuite, backend: &impl OpenMlsCryptoProvider) {
->>>>>>> eaad1137
+fn test_valsem101b() {
     for alice_and_bob_share_keys in [
         KeyUniqueness::NegativeSameKey,
         KeyUniqueness::PositiveDifferentKey,
@@ -817,15 +807,10 @@
 
 /// ValSem103:
 /// Add Proposal: Encryption key must be unique in the tree
-<<<<<<< HEAD
-#[openmls_test::openmls_test]
-fn test_valsem113_valsem114() {
-=======
 /// ValSem104:
 /// Add Proposal: Init key and encryption key must be different
-#[apply(ciphersuites_and_backends)]
-fn test_valsem103_valsem104(ciphersuite: Ciphersuite, backend: &impl OpenMlsCryptoProvider) {
->>>>>>> eaad1137
+#[openmls_test::openmls_test]
+fn test_valsem103_valsem104() {
     for alice_and_bob_share_keys in [
         KeyUniqueness::NegativeSameKey,
         KeyUniqueness::PositiveDifferentKey,
@@ -1001,15 +986,9 @@
 
 /// ValSem105:
 /// Add Proposal:
-<<<<<<< HEAD
-/// Required capabilities
+/// Ciphersuite & protocol version must match the group
 #[openmls_test::openmls_test]
-fn test_valsem106() {
-=======
-/// Ciphersuite & protocol version must match the group
-#[apply(ciphersuites_and_backends)]
-fn test_valsem105(ciphersuite: Ciphersuite, backend: &impl OpenMlsCryptoProvider) {
->>>>>>> eaad1137
+fn test_valsem105() {
     let _ = pretty_env_logger::try_init();
 
     // Ciphersuite & protocol version validation includes checking the
@@ -1608,15 +1587,9 @@
 
 /// ValSem110
 /// Update Proposal:
-<<<<<<< HEAD
-/// HPKE init key must be unique among existing members
+/// Encryption key must be unique among existing members
 #[openmls_test::openmls_test]
 fn test_valsem110() {
-=======
-/// Encryption key must be unique among existing members
-#[apply(ciphersuites_and_backends)]
-fn test_valsem110(ciphersuite: Ciphersuite, backend: &impl OpenMlsCryptoProvider) {
->>>>>>> eaad1137
     // Before we can test creation or reception of (invalid) proposals, we set
     // up a new group with Alice and Bob.
     let ProposalValidationTestSetup {

//! This module tests the validation of proposals as defined in
//! https://openmls.tech/book/message_validation.html#semantic-validation-of-proposals-covered-by-a-commit

use openmls_basic_credential::OpenMlsBasicCredential;
use openmls_rust_crypto::OpenMlsRustCrypto;
use openmls_traits::{
    credential::OpenMlsCredential, key_store::OpenMlsKeyStore, signatures::Signer,
    types::Ciphersuite, OpenMlsCryptoProvider,
};
use rstest::*;
use rstest_reuse::{self, *};
use tls_codec::{Deserialize, Serialize};

use super::utils::resign_message;
use crate::{
    binary_tree::LeafNodeIndex,
    ciphersuite::hash_ref::ProposalRef,
    framing::{
        mls_content::FramedContentBody, validation::ProcessedMessageContent, AuthenticatedContent,
        FramedContent, MlsMessageIn, MlsMessageOut, ProtocolMessage, PublicMessage, Sender,
    },
    group::{config::CryptoConfig, errors::*, *},
    key_packages::{errors::*, *},
    messages::{
        proposals::{AddProposal, Proposal, ProposalOrRef, RemoveProposal, UpdateProposal},
        Commit, Welcome,
    },
    prelude::MlsMessageInBody,
    schedule::PreSharedKeyId,
    test_utils::{credential, key_package},
    treesync::{errors::ApplyUpdatePathError, node::leaf_node::Capabilities},
    versions::ProtocolVersion,
};

/// Helper function to generate and output CredentialBundle and KeyPackage
fn credential_and_key_package(
    identity: Vec<u8>,
    ciphersuite: Ciphersuite,
    backend: &impl OpenMlsCryptoProvider,
) -> (OpenMlsBasicCredential, KeyPackage) {
    let credential = credential(&identity, ciphersuite.signature_algorithm(), backend);
    let key_package = key_package(backend, &credential, ciphersuite);

    (credential, key_package)
}

/// Helper function to create a group and try to add `members` to it.
fn create_group_with_members<KeyStore: OpenMlsKeyStore>(
    ciphersuite: Ciphersuite,
    alice_credential: &OpenMlsBasicCredential,
    member_key_packages: &[KeyPackage],
    backend: &impl OpenMlsCryptoProvider<KeyStoreProvider = KeyStore>,
) -> Result<(MlsMessageIn, Welcome), AddMembersError<KeyStore::Error>> {
    let mut alice_group = MlsGroup::new_with_group_id(
        backend,
        alice_credential,
        &MlsGroupConfigBuilder::new()
            .crypto_config(CryptoConfig::with_default_version(ciphersuite))
            .build(),
        GroupId::from_slice(b"Alice's Friends"),
        alice_credential,
    )
    .expect("An unexpected error occurred.");

    alice_group
        .add_members(backend, alice_credential, member_key_packages)
        .map(|(msg, welcome, _group_info)| {
            (
                msg.into(),
                welcome.into_welcome().expect("Unexpected message type."),
            )
        })
}

struct ProposalValidationTestSetup {
    alice_group: MlsGroup,
    alice_credential: OpenMlsBasicCredential,
    bob_group: MlsGroup,
    bob_credential: OpenMlsBasicCredential,
}

// Creates a standalone group
fn new_test_group(
    identity: &str,
    wire_format_policy: WireFormatPolicy,
    ciphersuite: Ciphersuite,
    backend: &impl OpenMlsCryptoProvider,
) -> (MlsGroup, OpenMlsBasicCredential) {
    let group_id = GroupId::from_slice(b"Test Group");

    // Generate credential bundles
    let credential = credential(
        identity.as_bytes(),
        ciphersuite.signature_algorithm(),
        backend,
    );

    // Define the MlsGroup configuration
    let mls_group_config = MlsGroupConfig::builder()
        .wire_format_policy(wire_format_policy)
        .crypto_config(CryptoConfig::with_default_version(ciphersuite))
        .build();

    (
        MlsGroup::new_with_group_id(
            backend,
            &credential,
            &mls_group_config,
            group_id,
            &credential,
        )
        .unwrap(),
        credential,
    )
}

// Validation test setup
fn validation_test_setup(
    wire_format_policy: WireFormatPolicy,
    ciphersuite: Ciphersuite,
    backend: &impl OpenMlsCryptoProvider,
) -> ProposalValidationTestSetup {
    // === Alice creates a group ===
    let (mut alice_group, alice_credential) =
        new_test_group("Alice", wire_format_policy, ciphersuite, backend);

    let bob_credential = credential("Bob".as_bytes(), ciphersuite.signature_algorithm(), backend);

    let bob_key_package = key_package(backend, &bob_credential, ciphersuite);

    let (_message, welcome, _group_info) = alice_group
        .add_members(backend, &alice_credential, &[bob_key_package])
        .unwrap();

    alice_group.merge_pending_commit(backend).unwrap();

    // Define the MlsGroup configuration
    let mls_group_config = MlsGroupConfig::builder()
        .wire_format_policy(wire_format_policy)
        .crypto_config(CryptoConfig::with_default_version(ciphersuite))
        .build();

    let bob_group = MlsGroup::new_from_welcome(
        backend,
        &mls_group_config,
        welcome.into_welcome().unwrap(),
        Some(alice_group.export_ratchet_tree().into()),
    )
    .unwrap();

    ProposalValidationTestSetup {
        alice_group,
        alice_credential,
        bob_group,
        bob_credential,
    }
}

fn insert_proposal_and_resign(
    backend: &impl OpenMlsCryptoProvider,
    mut proposal_or_ref: Vec<ProposalOrRef>,
    mut plaintext: PublicMessage,
    original_plaintext: &PublicMessage,
    committer_group: &MlsGroup,
    signer: &impl Signer,
) -> PublicMessage {
    let mut commit_content = if let FramedContentBody::Commit(commit) = plaintext.content() {
        commit.clone()
    } else {
        panic!("Unexpected content type.");
    };

    commit_content.proposals.append(&mut proposal_or_ref);

    plaintext.set_content(FramedContentBody::Commit(commit_content));

    let mut signed_plaintext = resign_message(
        committer_group,
        plaintext,
        original_plaintext,
        backend,
        signer,
    );

    let membership_key = committer_group.group().message_secrets().membership_key();

    signed_plaintext
        .set_membership_tag(
            backend,
            membership_key,
            committer_group
                .group()
                .message_secrets()
                .serialized_context(),
        )
        .expect("error refreshing membership tag");

    signed_plaintext
}

enum KeyUniqueness {
    /// Positive Case: the proposals have different keys.
    PositiveDifferentKey,
    /// Negative Case: the proposals have the same key.
    NegativeSameKey,
    /// Positive Case: the proposals have the same key but it has remove so its valid
    PositiveSameKeyWithRemove,
}

/// ValSem101:
/// Add Proposal:
/// Signature public key in proposals must be unique among proposals
#[apply(ciphersuites_and_backends)]
fn test_valsem101(ciphersuite: Ciphersuite, backend: &impl OpenMlsCryptoProvider) {
    for bob_and_charlie_share_keys in [
        KeyUniqueness::NegativeSameKey,
        KeyUniqueness::PositiveDifferentKey,
    ] {
        // 0. Initialize Alice
        let (alice_credential_with_keys, _) =
            credential_and_key_package("Alice".into(), ciphersuite, backend);

        // 1. Initialize Bob and Charlie
        let bob_credential_with_keys =
            credential(b"Bob", ciphersuite.signature_algorithm(), backend);
        let mut charlie_credential_with_keys =
            credential(b"Charlie", ciphersuite.signature_algorithm(), backend);

        match bob_and_charlie_share_keys {
            KeyUniqueness::NegativeSameKey => {
                // The same key but a different identity.
                // The identity check kicks in first and would throw a different
                // error.
                charlie_credential_with_keys =
                    bob_credential_with_keys.new_with_new_identity("Charlie");
            }
            KeyUniqueness::PositiveDifferentKey => {
                // Nothing to do in this case because the keys are different.
            }
            KeyUniqueness::PositiveSameKeyWithRemove => unreachable!(),
        }

        let bob_key_package = key_package(backend, &bob_credential_with_keys, ciphersuite);
        let charlie_key_package = key_package(backend, &charlie_credential_with_keys, ciphersuite);

        // 1. Alice creates a group and tries to add Bob and Charlie to it
        let res = create_group_with_members(
            ciphersuite,
            &alice_credential_with_keys,
            &[bob_key_package, charlie_key_package],
            backend,
        );

        match bob_and_charlie_share_keys {
            KeyUniqueness::NegativeSameKey => {
                let err = res.expect_err("was able to add users with the same signature key!");
                assert_eq!(
                    err,
                    AddMembersError::CreateCommitError(CreateCommitError::ProposalValidationError(
                        ProposalValidationError::DuplicateSignatureKeyAddProposal
                    ))
                );
            }
            KeyUniqueness::PositiveDifferentKey => {
                let _ = res.expect("failed to add users with different signature keypairs!");
            }
            KeyUniqueness::PositiveSameKeyWithRemove => unreachable!(),
        }
    }

    // We now test if ValSem101 is also performed when a client receives a
    // commit.  Before we can test reception of (invalid) proposals, we set up a
    // new group with Alice and Bob.
    let ProposalValidationTestSetup {
        mut alice_group,
        alice_credential,
        mut bob_group,
        ..
    } = validation_test_setup(PURE_PLAINTEXT_WIRE_FORMAT_POLICY, ciphersuite, backend);

    // We now have alice create a commit with an add proposal. Then we
    // artificially add another add proposal with a different identity,
    // different hpke public key, but the same signature public key.
    let (charlie_credential_bundle, charlie_key_package) =
        credential_and_key_package("Charlie".into(), ciphersuite, backend);

    // Create the Commit with Add proposal.
    let serialized_update = alice_group
        .add_members(backend, &alice_credential, &[charlie_key_package])
        .expect("Error creating self-update")
        .tls_serialize_detached()
        .expect("Could not serialize message.");

    let plaintext = MlsMessageIn::tls_deserialize(&mut serialized_update.as_slice())
        .expect("Could not deserialize message.")
        .into_plaintext()
        .expect("Message was not a plaintext.");

    // Keep the original plaintext for positive test later.
    let original_plaintext = plaintext.clone();

    // Now let's create a second proposal and insert it into the commit. We want
    // a different hpke key, different identity, but the same signature key.
    let dave_credential = charlie_credential_bundle.new_with_new_identity("Dave");
    let dave_key_package = KeyPackage::builder()
        .build(
            CryptoConfig {
                ciphersuite,
                version: ProtocolVersion::default(),
            },
            backend,
            &charlie_credential_bundle,
            &dave_credential,
        )
        .unwrap();

    let second_add_proposal = Proposal::Add(AddProposal {
        key_package: dave_key_package,
    });

    let verifiable_plaintext = insert_proposal_and_resign(
        backend,
        vec![ProposalOrRef::Proposal(second_add_proposal)],
        plaintext,
        &original_plaintext,
        &alice_group,
        &alice_credential,
    );

    let update_message_in = ProtocolMessage::from(verifiable_plaintext);

    // Have bob process the resulting plaintext
    let err = bob_group
        .process_message(backend, update_message_in)
        .expect_err("Could process message despite modified public key in path.");

    assert_eq!(
        err,
        ProcessMessageError::InvalidCommit(StageCommitError::ProposalValidationError(
            ProposalValidationError::DuplicateSignatureKeyAddProposal
        ))
    );

    let original_update_plaintext =
        MlsMessageIn::tls_deserialize(&mut serialized_update.as_slice())
            .expect("Could not deserialize message.");

    // Positive case
    bob_group
        .process_message(backend, original_update_plaintext)
        .expect("Unexpected error.");
}

/// ValSem102:
/// Add Proposal:
/// HPKE init key in proposals must be unique among proposals
#[apply(ciphersuites_and_backends)]
fn test_valsem102(ciphersuite: Ciphersuite, backend: &impl OpenMlsCryptoProvider) {
    for bob_and_charlie_share_keys in [
        KeyUniqueness::NegativeSameKey,
        KeyUniqueness::PositiveDifferentKey,
    ] {
        // 0. Initialize Alice, Bob, and Charlie
        let (alice_credential_bundle, _) =
            credential_and_key_package("Alice".into(), ciphersuite, backend);
        let (bob_credential_bundle, mut bob_key_package) =
            credential_and_key_package("Bob".into(), ciphersuite, backend);
        let (_charlie_credential_bundle, charlie_key_package) =
            credential_and_key_package("Charlie".into(), ciphersuite, backend);

        match bob_and_charlie_share_keys {
            KeyUniqueness::NegativeSameKey => {
                // Create a new key package for bob with the init key from Charlie.
                bob_key_package = KeyPackage::new_from_init_key(
                    CryptoConfig {
                        ciphersuite,
                        version: ProtocolVersion::default(),
                    },
                    backend,
                    &bob_credential_bundle,
                    &bob_credential_bundle,
                    Extensions::empty(),
                    Capabilities::default(),
                    Extensions::empty(),
                    charlie_key_package.hpke_init_key().as_slice().to_vec(),
                )
                .unwrap();
            }
            KeyUniqueness::PositiveDifferentKey => {
                // don't need to do anything since the keys are already
                // different.
            }
            KeyUniqueness::PositiveSameKeyWithRemove => unreachable!(),
        }

        // 1. Alice creates a group and tries to add Bob and Charlie to it
        let res = create_group_with_members(
            ciphersuite,
            &alice_credential_bundle,
            &[bob_key_package, charlie_key_package],
            backend,
        );

        match bob_and_charlie_share_keys {
            KeyUniqueness::NegativeSameKey => {
                let err = res.expect_err("was able to add users with the same HPKE init key!");
                assert_eq!(
                    err,
                    AddMembersError::CreateCommitError(CreateCommitError::ProposalValidationError(
                        ProposalValidationError::DuplicatePublicKeyAddProposal
                    ))
                );
            }
            KeyUniqueness::PositiveDifferentKey => {
                let _ = res.expect("failed to add users with different HPKE init keys!");
            }
            KeyUniqueness::PositiveSameKeyWithRemove => unreachable!(),
        }
    }

    // We now test if ValSem102 is also performed when a client receives a
    // commit.  Before we can test reception of (invalid) proposals, we set up a
    // new group with Alice and Bob.
    let ProposalValidationTestSetup {
        mut alice_group,
        alice_credential,
        mut bob_group,
        ..
    } = validation_test_setup(PURE_PLAINTEXT_WIRE_FORMAT_POLICY, ciphersuite, backend);

    // We now have alice create a commit with an add proposal. Then we
    // artificially add another add proposal with a different identity,
    // different signature key, but the same hpke public key.
    let (_charlie_credential_bundle, charlie_key_package) =
        credential_and_key_package("Charlie".into(), ciphersuite, backend);

    // Create the Commit with Add proposal.
    let serialized_update = alice_group
        .add_members(backend, &alice_credential, &[charlie_key_package.clone()])
        .expect("Error creating self-update")
        .tls_serialize_detached()
        .expect("Could not serialize message.");

    let plaintext = MlsMessageIn::tls_deserialize(&mut serialized_update.as_slice())
        .expect("Could not deserialize message.")
        .into_plaintext()
        .expect("Message was not a plaintext.");

    // Keep the original plaintext for positive test later.
    let original_plaintext = plaintext.clone();

    // Now let's create a second proposal and insert it into the commit. We want
    // a different signature key, different identity, but the same hpke init
    // key.
    let (dave_credential, mut dave_key_package) =
        credential_and_key_package("Dave".into(), ciphersuite, backend);
    // Change the init key and re-sign.
    dave_key_package.set_public_key(charlie_key_package.hpke_init_key().clone());
<<<<<<< HEAD
    let dave_key_package = dave_key_package.resign(&dave_credential, dave_credential.credential());
=======
    let dave_key_package = dave_key_package.resign(
        &dave_credential_with_key_and_signer.signer,
        dave_credential_with_key_and_signer
            .credential_with_key
            .clone(),
    );
>>>>>>> 8cf7f0cb
    let second_add_proposal = Proposal::Add(AddProposal {
        key_package: dave_key_package,
    });

    let verifiable_plaintext = insert_proposal_and_resign(
        backend,
        vec![ProposalOrRef::Proposal(second_add_proposal)],
        plaintext,
        &original_plaintext,
        &alice_group,
        &alice_credential,
    );

    let update_message_in = ProtocolMessage::from(verifiable_plaintext);

    // Have bob process the resulting plaintext
    let err = bob_group
        .process_message(backend, update_message_in)
        .expect_err("Could process message despite modified public key in path.");

    assert_eq!(
        err,
        ProcessMessageError::InvalidCommit(StageCommitError::ProposalValidationError(
            ProposalValidationError::DuplicatePublicKeyAddProposal
        ))
    );

    let original_update_plaintext =
        MlsMessageIn::tls_deserialize(&mut serialized_update.as_slice())
            .expect("Could not deserialize message.");

    // Positive case
    bob_group
        .process_message(backend, original_update_plaintext)
        .expect("Unexpected error.");
}

/// ValSem104:
/// Add Proposal:
/// Signature public key in proposals must be unique among existing group
/// members
#[apply(ciphersuites_and_backends)]
fn test_valsem104(ciphersuite: Ciphersuite, backend: &impl OpenMlsCryptoProvider) {
    for alice_and_bob_share_keys in [
        KeyUniqueness::NegativeSameKey,
        KeyUniqueness::PositiveDifferentKey,
        KeyUniqueness::PositiveSameKeyWithRemove,
    ] {
        // 0. Initialize Alice and Bob
        // let new_kp =
        //     || OpenMlsBasicCredential::new(ciphersuite.signature_algorithm(), b"Alice".to_vec()).unwrap();
        let shared_signature_keypair =
            OpenMlsBasicCredential::new(ciphersuite.signature_algorithm(), b"Alice".to_vec()).unwrap();
        let [alice_credential_bundle, bob_credential_bundle, target_credential_bundle] =
            match alice_and_bob_share_keys {
                KeyUniqueness::NegativeSameKey => [
                    shared_signature_keypair.new_with_new_identity("Alice"),
                    OpenMlsBasicCredential::new(ciphersuite.signature_algorithm(), b"Bob".to_vec())
                        .unwrap(),
                    shared_signature_keypair.new_with_new_identity("Charlie"),
                ],
                KeyUniqueness::PositiveDifferentKey => [
                    OpenMlsBasicCredential::new(ciphersuite.signature_algorithm(), b"Alice".to_vec())
                        .unwrap(),
                    OpenMlsBasicCredential::new(ciphersuite.signature_algorithm(), b"Bob".to_vec())
                        .unwrap(),
                    OpenMlsBasicCredential::new(ciphersuite.signature_algorithm(), b"Charlie".to_vec())
                        .unwrap(),
                ],
                KeyUniqueness::PositiveSameKeyWithRemove => [
                    OpenMlsBasicCredential::new(ciphersuite.signature_algorithm(), b"Alice".to_vec())
                        .unwrap(),
                    shared_signature_keypair.new_with_new_identity("Bob"),
                    shared_signature_keypair.new_with_new_identity("Charlie"),
                ],
            };

        let bob_key_package = key_package(backend, &bob_credential_bundle, ciphersuite);
        let target_key_package = key_package(backend, &target_credential_bundle, ciphersuite);

        // 1. Alice creates a group and tries to add Bob to it
        let mut alice_group = MlsGroup::new_with_group_id(
            backend,
            &alice_credential_bundle,
            &MlsGroupConfigBuilder::new()
                .crypto_config(CryptoConfig::with_default_version(ciphersuite))
                .build(),
            GroupId::from_slice(b"Alice's Friends"),
            &alice_credential_bundle,
        )
        .unwrap();

        match alice_and_bob_share_keys {
            KeyUniqueness::NegativeSameKey => {
                let err = alice_group
                    .add_members(
                        backend,
                        &alice_credential_bundle,
                        &[bob_key_package, target_key_package],
                    )
                    .expect_err("was able to add user with same signature key as a group member!");
                assert_eq!(
                    err,
                    AddMembersError::CreateCommitError(CreateCommitError::ProposalValidationError(
                        ProposalValidationError::ExistingSignatureKeyAddProposal
                    ))
                );
            }
            KeyUniqueness::PositiveDifferentKey => {
                alice_group
                    .add_members(
                        backend,
                        &alice_credential_bundle,
                        &[bob_key_package, target_key_package],
                    )
                    .expect("failed to add user with different signature keypair!");
            }
            KeyUniqueness::PositiveSameKeyWithRemove => {
                alice_group
                    .add_members(
                        backend,
                        &alice_credential_bundle,
                        &[bob_key_package.clone()],
                    )
                    .unwrap();
                alice_group.merge_pending_commit(backend).unwrap();
                let bob_index = alice_group
                    .members()
                    .find_map(|member| {
                        if member.credential.identity() == b"Bob" {
                            Some(member.index)
                        } else {
                            None
                        }
                    })
                    .unwrap();
                alice_group
                    .propose_remove_member(backend, &alice_credential_bundle, bob_index)
                    .unwrap();
                alice_group
                    .add_members(backend, &alice_credential_bundle, &[target_key_package])
                    .expect(
                    "failed to add a user with the same identity as someone in the group (with a remove proposal)!",
                );
            }
        }
    }

    // TODO #1187: This part of the test needs to be adapted to the new parent hashes.
    /* for alice_and_bob_share_keys in [
        KeyUniqueness::NegativeSameKey,
        KeyUniqueness::PositiveSameKeyWithRemove,
    ] {
        // Before we can test reception of (invalid) proposals, we set up a new
        // group with Alice and Bob.
        let ProposalValidationTestSetup {
            mut alice_group,
            mut bob_group,
        } = validation_test_setup(PURE_PLAINTEXT_WIRE_FORMAT_POLICY, ciphersuite, backend);

        // We now have alice create a commit. Then we artificially add an Add
        // proposal with a different identity, but with the same signature public
        // key as Bob.
        // Create the Commit.
        let serialized_update = alice_group
            .self_update(backend)
            .expect("Error creating self-update")
            .tls_serialize_detached()
            .expect("Could not serialize message.");

        let plaintext = MlsMessageIn::tls_deserialize(&mut serialized_update.as_slice())
            .expect("Could not deserialize message.")
            .into_plaintext()
            .expect("Message was not a plaintext.");

        // Keep the original plaintext for positive test later.
        let original_plaintext = plaintext.clone();

        let bob_credential_bundle = backend
            .key_store()
            .read::<CredentialBundle>(
                &bob_group
                    .credential()
                    .expect("error retrieving credential from group")
                    .signature_key()
                    .tls_serialize_detached()
                    .expect("Error serializing signature key."),
            )
            .expect("An unexpected error occurred.");

        // Create the credential bundle using a copy of Bob's key pair.
        let dave_credential_bundle =
            CredentialBundle::from_parts("Dave".into(), bob_credential_bundle.key_pair());

        let dave_key_package = KeyPackage::builder()
            .build(
                CryptoConfig {
                    ciphersuite,
                    version: ProtocolVersion::default(),
                },
                backend,
                &dave_credential_bundle,
            )
            .unwrap();

        let proposals = match alice_and_bob_share_keys {
            KeyUniqueness::NegativeSameKey => {
                let add_proposal = ProposalOrRef::Proposal(Proposal::Add(AddProposal {
                    key_package: dave_key_package.clone(),
                }));
                vec![add_proposal]
            }
            KeyUniqueness::PositiveSameKeyWithRemove => {
                let add_proposal = ProposalOrRef::Proposal(Proposal::Add(AddProposal {
                    key_package: dave_key_package.clone(),
                }));
                // find bob's index
                let bob_index = alice_group
                    .members()
                    .find_map(|member| {
                        if member.credential.identity() == b"Bob" {
                            Some(member.index)
                        } else {
                            None
                        }
                    })
                    .unwrap();
                let remove_proposal = ProposalOrRef::Proposal(Proposal::Remove(RemoveProposal {
                    removed: bob_index,
                }));
                vec![add_proposal, remove_proposal]
            }
            KeyUniqueness::PositiveDifferentKey => unreachable!(),
        };

        // Artificially add a proposal trying to add (another) Bob.
        let verifiable_plaintext = insert_proposal_and_resign(
            backend,
            proposals,
            plaintext,
            &original_plaintext,
            &alice_group,
        );

        match alice_and_bob_share_keys {
            KeyUniqueness::NegativeSameKey => {
                // Have bob process the resulting plaintext
                let err = bob_group
                    .process_message(backend, verifiable_plaintext)
                    .expect_err("Could process message despite modified public key in path.");

                assert_eq!(
                    err,
                    ProcessMessageError::InvalidCommit(StageCommitError::ProposalValidationError(
                        ProposalValidationError::ExistingSignatureKeyAddProposal
                    ))
                );
            }
            KeyUniqueness::PositiveSameKeyWithRemove => {
                bob_group
                    .process_message(backend, verifiable_plaintext)
                    .expect(
                        "Could not process message despite having a remove proposal in the commit",
                    );
            }
            KeyUniqueness::PositiveDifferentKey => unreachable!(),
        }

        let original_update_plaintext =
            MlsMessageIn::tls_deserialize(&mut serialized_update.as_slice())
                .expect("Could not deserialize message.");

        // Positive case
        bob_group
            .process_message(backend, original_update_plaintext)
            .expect("Unexpected error.");
    } */
}

/// ValSem113:
/// Add Proposal: HPKE init key and encryption key must be different
/// ValSem114:
/// Add Proposal: Encryption key must be unique in the tree
#[apply(ciphersuites_and_backends)]
fn test_valsem113_valsem114(ciphersuite: Ciphersuite, backend: &impl OpenMlsCryptoProvider) {
    for alice_and_bob_share_keys in [
        KeyUniqueness::NegativeSameKey,
        KeyUniqueness::PositiveDifferentKey,
    ] {
        // 0. Initialize Alice and Bob
        let (alice_credential_bundle, _) =
            credential_and_key_package("Alice".into(), ciphersuite, backend);
        let (bob_credential_bundle, mut bob_key_package) =
            credential_and_key_package("Bob".into(), ciphersuite, backend);

        match alice_and_bob_share_keys {
            KeyUniqueness::NegativeSameKey => {
                // Create a new key package for bob using the encryption key as init key.
                bob_key_package = bob_key_package
                    .clone()
                    .into_with_init_key(
                        CryptoConfig::with_default_version(ciphersuite),
                        &bob_credential_bundle,
                        bob_key_package
                            .leaf_node()
                            .encryption_key()
                            .as_slice()
                            .to_vec(),
                    )
                    .unwrap();
            }
            KeyUniqueness::PositiveDifferentKey => {
                // don't need to do anything since all keys are already
                // different.
            }
            KeyUniqueness::PositiveSameKeyWithRemove => unreachable!(),
        }
        eprintln!("bob kp init key: {:x?}", bob_key_package.hpke_init_key());
        eprintln!(
            "bob leaf node encryption key: {:x?}",
            bob_key_package
                .leaf_node()
                .encryption_key()
                .as_slice()
                .to_vec()
        );

        // 1. Alice creates a group and tries to add Bob to it
        let res = create_group_with_members(
            ciphersuite,
            &alice_credential_bundle,
            &[bob_key_package],
            backend,
        );

        match alice_and_bob_share_keys {
            KeyUniqueness::NegativeSameKey => {
                let err =
                    res.expect_err("was able to add user with colliding init and encryption keys!");
                assert_eq!(
                    err,
                    AddMembersError::CreateCommitError(CreateCommitError::ProposalValidationError(
                        ProposalValidationError::InitEncryptionKeyCollision
                    ))
                );
            }
            KeyUniqueness::PositiveDifferentKey => {
                let _ = res.expect("failed to add user with different HPKE init key!");
            }
            KeyUniqueness::PositiveSameKeyWithRemove => unreachable!(),
        }
    }

    // Before we can test reception of (invalid) proposals, we set up a new
    // group with Alice and Bob.
    let ProposalValidationTestSetup {
        mut alice_group,
        alice_credential,
        mut bob_group,
        ..
    } = validation_test_setup(PURE_PLAINTEXT_WIRE_FORMAT_POLICY, ciphersuite, backend);

    // We now have alice create a commit. Then we artificially add an Add
    // proposal with a leaf that has the same encryption key as an existing leaf.

    // Create the Commit.
    let serialized_update = alice_group
        .self_update(backend, &alice_credential)
        .expect("Error creating self-update")
        .tls_serialize_detached()
        .expect("Could not serialize message.");

    let plaintext = MlsMessageIn::tls_deserialize(&mut serialized_update.as_slice())
        .expect("Could not deserialize message.")
        .into_plaintext()
        .expect("Message was not a plaintext.");

    // Keep the original plaintext for positive test later.
    let original_plaintext = plaintext.clone();

    // We now pull bob's public key from his leaf.
    let bob_encryption_key = bob_group
        .group()
        .own_leaf_node()
        .expect("No own leaf")
        .encryption_key()
        .clone();

    // Generate fresh key material for Dave.
    let (dave_credential_bundle, _) =
        credential_and_key_package("Dave".into(), ciphersuite, backend);

    // Insert Bob's public key into Dave's KPB and resign.
    let dave_key_package = KeyPackage::new_from_encryption_key(
        CryptoConfig {
            ciphersuite,
            version: ProtocolVersion::default(),
        },
        backend,
        &dave_credential_bundle,
        &dave_credential_bundle,
        Extensions::empty(),
        Capabilities::default(),
        Extensions::empty(),
        bob_encryption_key,
    )
    .unwrap();

    // Use the resulting KP to create an Add proposal.
    let add_proposal = Proposal::Add(AddProposal {
        key_package: dave_key_package,
    });

    // Artificially add a proposal trying to add someone with an existing
    // encryption key.
    let verifiable_plaintext = insert_proposal_and_resign(
        backend,
        vec![ProposalOrRef::Proposal(add_proposal)],
        plaintext,
        &original_plaintext,
        &alice_group,
        &alice_credential,
    );

    let update_message_in = ProtocolMessage::from(verifiable_plaintext);

    // Have bob process the resulting plaintext
    let err = bob_group
        .process_message(backend, update_message_in)
        .expect_err("Could process message despite modified public key in path.");

    assert_eq!(
        err,
        ProcessMessageError::InvalidCommit(StageCommitError::ProposalValidationError(
            ProposalValidationError::ExistingPublicKeyAddProposal
        ))
    );

    let original_update_plaintext =
        MlsMessageIn::tls_deserialize(&mut serialized_update.as_slice())
            .expect("Could not deserialize message.");

    // Positive case
    bob_group
        .process_message(backend, original_update_plaintext)
        .expect("Unexpected error.");
}

#[derive(Debug)]
enum KeyPackageTestVersion {
    WrongCiphersuite,
    UnsupportedVersion,
    UnsupportedCiphersuite,
    ValidTestCase,
}

enum ProposalInclusion {
    ByValue,
    ByReference,
}

/// ValSem106:
/// Add Proposal:
/// Required capabilities
#[apply(ciphersuites_and_backends)]
fn test_valsem106(ciphersuite: Ciphersuite, backend: &impl OpenMlsCryptoProvider) {
    let _ = pretty_env_logger::try_init();

    // Required capabilities validation includes two types of checks on the
    // capabilities of the `KeyPackage` in the Add proposal: One against the
    // ciphersuite and the version of the group and one against a potential
    // RequiredCapabilities extension present in the group.

    // Since RequiredCapabilities can only contain non-MTI extensions and
    // proposals and OpenMLS doesn't support any of those, we can't test
    // conformance of a given KeyPackage with those yet.

    // We now create a bunch of KeyPackages for Charly:
    // - one that matches all requirements (positive test)
    // - one that doesn't support the version of the group
    // - one that doesn't support the ciphersuite of the group

    // We then subsequently try to have Alice commit them, once by value and
    // once by reference.

    // We then have Alice create a self-update commit and insert the Add
    // proposal with the relevant KeyPackage artificially afterwards, so that we
    // can have Bob try to process it.

    // We begin with the creation of KeyPackages
    for key_package_version in [
        KeyPackageTestVersion::WrongCiphersuite,
        KeyPackageTestVersion::UnsupportedVersion,
        KeyPackageTestVersion::UnsupportedCiphersuite,
        KeyPackageTestVersion::ValidTestCase,
    ] {
        // Let's set up a group with Alice and Bob as members.
        let ProposalValidationTestSetup {
            mut alice_group,
            alice_credential,
            mut bob_group,
            ..
        } = validation_test_setup(PURE_PLAINTEXT_WIRE_FORMAT_POLICY, ciphersuite, backend);

        let (charlie_credential_bundle, mut charlie_key_package) =
            credential_and_key_package("Charlie".into(), ciphersuite, backend);

        let kpi = KeyPackageIn::from(charlie_key_package.clone());
        kpi.validate(backend.crypto()).unwrap();

        // Let's just pick a ciphersuite that's not the one we're testing right now.
        let wrong_ciphersuite = match ciphersuite {
            Ciphersuite::MLS_128_DHKEMX25519_AES128GCM_SHA256_Ed25519 => {
                Ciphersuite::MLS_128_DHKEMP256_AES128GCM_SHA256_P256
            }
            _ => Ciphersuite::MLS_128_DHKEMX25519_AES128GCM_SHA256_Ed25519,
        };
        match key_package_version {
            KeyPackageTestVersion::WrongCiphersuite => {
                charlie_key_package.set_ciphersuite(wrong_ciphersuite)
            }
            KeyPackageTestVersion::UnsupportedVersion => {
                let mut new_leaf_node = charlie_key_package.leaf_node().clone();
                new_leaf_node
                    .capabilities_mut()
                    .set_versions(vec![ProtocolVersion::Mls10Draft11]);
                charlie_key_package.set_leaf_node(new_leaf_node);
            }
            KeyPackageTestVersion::UnsupportedCiphersuite => {
                let mut new_leaf_node = charlie_key_package.leaf_node().clone();
                new_leaf_node.capabilities_mut().set_ciphersuites(vec![
                    Ciphersuite::MLS_256_DHKEMX448_CHACHA20POLY1305_SHA512_Ed448.into(),
                ]);
                charlie_key_package.set_leaf_node(new_leaf_node);
            }
            KeyPackageTestVersion::ValidTestCase => (),
        };

        let test_kp = charlie_key_package.resign(
<<<<<<< HEAD
            &charlie_credential_bundle,
            charlie_credential_bundle.credential(),
=======
            &charlie_credential_bundle.signer,
            charlie_credential_bundle.credential_with_key.clone(),
>>>>>>> 8cf7f0cb
        );

        let test_kp_2 = {
            let (charlie_credential_bundle, mut charlie_key_package) =
                credential_and_key_package("Charlie".into(), ciphersuite, backend);

            // Let's just pick a ciphersuite that's not the one we're testing right now.
            let wrong_ciphersuite = match ciphersuite {
                Ciphersuite::MLS_128_DHKEMX25519_AES128GCM_SHA256_Ed25519 => {
                    Ciphersuite::MLS_128_DHKEMP256_AES128GCM_SHA256_P256
                }
                _ => Ciphersuite::MLS_128_DHKEMX25519_AES128GCM_SHA256_Ed25519,
            };
            match key_package_version {
                KeyPackageTestVersion::WrongCiphersuite => {
                    charlie_key_package.set_ciphersuite(wrong_ciphersuite)
                }
                KeyPackageTestVersion::UnsupportedVersion => {
                    let mut new_leaf_node = charlie_key_package.leaf_node().clone();
                    new_leaf_node
                        .capabilities_mut()
                        .set_versions(vec![ProtocolVersion::Mls10Draft11]);
                    charlie_key_package.set_leaf_node(new_leaf_node);
                }
                KeyPackageTestVersion::UnsupportedCiphersuite => {
                    let mut new_leaf_node = charlie_key_package.leaf_node().clone();
                    new_leaf_node.capabilities_mut().set_ciphersuites(vec![
                        Ciphersuite::MLS_256_DHKEMX448_CHACHA20POLY1305_SHA512_Ed448.into(),
                    ]);
                    charlie_key_package.set_leaf_node(new_leaf_node);
                }
                KeyPackageTestVersion::ValidTestCase => (),
            };

            charlie_key_package.resign(
<<<<<<< HEAD
                &charlie_credential_bundle,
                charlie_credential_bundle.credential(),
=======
                &charlie_credential_bundle.signer,
                charlie_credential_bundle.credential_with_key.clone(),
>>>>>>> 8cf7f0cb
            )
        };

        // Try to have Alice commit an Add with the test KeyPackage.
        for proposal_inclusion in [ProposalInclusion::ByReference, ProposalInclusion::ByValue] {
            match proposal_inclusion {
                ProposalInclusion::ByReference => {
                    let _proposal = alice_group
                        .propose_add_member(backend, &alice_credential, &test_kp)
                        .unwrap();

                    let result =
                        alice_group.commit_to_pending_proposals(backend, &alice_credential);

                    // The error types differ, so we have to check the error inside the `match`.
                    match key_package_version {
                        KeyPackageTestVersion::ValidTestCase => {
                            result.unwrap();
                        }
                        _ => {
                            assert_eq!(
                                result.expect_err(
                                    "no error when committing add with key package with insufficient capabilities",
                                ),
                                CommitToPendingProposalsError::CreateCommitError(
                                    CreateCommitError::ProposalValidationError(
                                        ProposalValidationError::InsufficientCapabilities
                                    )
                                )
                            )
                        }
                    }
                }
                ProposalInclusion::ByValue => {
                    let result =
                        alice_group.add_members(backend, &alice_credential, &[test_kp_2.clone()]);

                    match key_package_version {
                        KeyPackageTestVersion::ValidTestCase => {
                            result.unwrap();
                        }
                        _ => {
                            assert_eq!(
                                result.expect_err(
                                    "no error when committing add with key package with insufficient capabilities",
                                ),
                                AddMembersError::CreateCommitError(
                                    CreateCommitError::ProposalValidationError(
                                        ProposalValidationError::InsufficientCapabilities
                                    )
                                )
                            )
                        }
                    }
                }
            };
            // Reset alice's group state for the next test case.
            alice_group.clear_pending_commit();
        }
        // Now we create a valid commit and add the proposal afterwards. Once by value, once by reference.
        alice_group.clear_pending_proposals();

        // Create the Commit.
        let serialized_update = alice_group
            .self_update(backend, &alice_credential)
            .unwrap()
            .tls_serialize_detached()
            .unwrap();

        let plaintext = MlsMessageIn::tls_deserialize(&mut serialized_update.as_slice())
            .unwrap()
            .into_plaintext()
            .unwrap();

        // Keep the original plaintext for positive test later.
        let original_plaintext = plaintext.clone();

        // Create a proposal from the test KPB.
        let add_proposal = Proposal::Add(AddProposal {
            key_package: test_kp,
        });

        for proposal_inclusion in [ProposalInclusion::ByValue, ProposalInclusion::ByReference] {
            let proposal_or_ref = match proposal_inclusion {
                ProposalInclusion::ByValue => ProposalOrRef::Proposal(add_proposal.clone()),
                ProposalInclusion::ByReference => ProposalOrRef::Reference(
                    ProposalRef::from_raw_proposal(ciphersuite, backend, &add_proposal).unwrap(),
                ),
            };
            // Artificially add the proposal.
            let verifiable_plaintext = insert_proposal_and_resign(
                backend,
                vec![proposal_or_ref],
                plaintext.clone(),
                &original_plaintext,
                &alice_group,
                &alice_credential,
            );

            let update_message_in = ProtocolMessage::from(verifiable_plaintext);

            // If we're including by reference, we have to sneak the proposal
            // into Bob's queue.
            if matches!(proposal_inclusion, ProposalInclusion::ByReference) {
                bob_group.store_pending_proposal(
                    QueuedProposal::from_proposal_and_sender(
                        ciphersuite,
                        backend,
                        add_proposal.clone(),
                        &Sender::build_member(alice_group.own_leaf_index()),
                    )
                    .unwrap(),
                )
            }

            // Have bob process the resulting plaintext
            let err = bob_group
                .process_message(backend, update_message_in)
                .expect_err("Could process message despite injected add proposal.");

            match key_package_version {
                // We get an error even if the key package is valid. This is
                // because Bob would expect the encrypted path in the commit to
                // be longer due to the included Add proposal. Since we added
                // the Add artificially, we thus have a path length mismatch.
                KeyPackageTestVersion::ValidTestCase => {
                    let expected_error = ProcessMessageError::InvalidCommit(
                        StageCommitError::UpdatePathError(ApplyUpdatePathError::PathLengthMismatch),
                    );
                    assert_eq!(err, expected_error);
                }
                KeyPackageTestVersion::WrongCiphersuite => {
                    // In this case we need to differentiate, since the
                    // signature algorithm can also have a mismatch and
                    // therefore invalidate the signature
                    let expected_error_1 = ProcessMessageError::InvalidCommit(
                        StageCommitError::ProposalValidationError(
                            ProposalValidationError::InsufficientCapabilities,
                        ),
                    );
                    let expected_error_2 = ProcessMessageError::ValidationError(
                        ValidationError::KeyPackageVerifyError(
                            KeyPackageVerifyError::InvalidLeafNodeSignature,
                        ),
                    );
                    assert!(err == expected_error_1 || err == expected_error_2);
                }
                _ => {
                    let expected_error = ProcessMessageError::InvalidCommit(
                        StageCommitError::ProposalValidationError(
                            ProposalValidationError::InsufficientCapabilities,
                        ),
                    );
                    assert_eq!(err, expected_error);
                }
            };

            let original_update_plaintext =
                MlsMessageIn::tls_deserialize(&mut serialized_update.as_slice())
                    .expect("Could not deserialize message.");

            // Positive case
            bob_group
                .process_message(backend, original_update_plaintext)
                .unwrap();
        }

        alice_group.clear_pending_commit();
    }
}

/// ValSem107:
/// Remove Proposal:
/// Removed member must be unique among proposals
#[apply(ciphersuites_and_backends)]
fn test_valsem107(ciphersuite: Ciphersuite, backend: &impl OpenMlsCryptoProvider) {
    // Helper function to unwrap a commit with a single proposal from an mls message.
    fn unwrap_specific_commit(commit_ref_remove: MlsMessageOut) -> Commit {
        let serialized_message = commit_ref_remove.tls_serialize_detached().unwrap();

        let plaintext = MlsMessageIn::tls_deserialize(&mut serialized_message.as_slice())
            .unwrap()
            .into_plaintext()
            .unwrap();

        let commit_content = if let FramedContentBody::Commit(commit) = plaintext.content() {
            commit.clone()
        } else {
            panic!("Unexpected content type.");
        };

        // The commit should contain only one proposal.
        assert_eq!(commit_content.proposals.len(), 1);
        commit_content
    }

    // Before we can test creation of (invalid) proposals, we set up a new group
    // with Alice and Bob.
    let ProposalValidationTestSetup {
        mut alice_group,
        alice_credential,
        bob_group,
        ..
    } = validation_test_setup(PURE_PLAINTEXT_WIRE_FORMAT_POLICY, ciphersuite, backend);

    // We first try to make Alice create a commit with two remove proposals for
    // Bob.

    // There are two ways in which we could use the MlsGroup API to commit to
    // remove proposals: Create the proposals and then commit them manually or
    // use the `remove_members` endpoint with two times the same KeyPackageRef
    // as input. We first create both commits and then make sure they look as
    // expected.
    let bob_leaf_index = bob_group.own_leaf_index();

    let ref_propose = {
        // We first go the manual route
        let (ref_propose1, _) = alice_group
            .propose_remove_member(backend, &alice_credential, bob_leaf_index)
            .unwrap();

        let (ref_propose2, _) = alice_group
            .propose_remove_member(backend, &alice_credential, bob_leaf_index)
            .unwrap();

        assert_eq!(ref_propose1, ref_propose2);

        ref_propose1
    };

    // While this shouldn't fail, it should produce a valid commit, i.e. one
    // that contains only one remove proposal.
    let (commit_ref_remove, _welcome, _group_info) = alice_group
        .commit_to_pending_proposals(backend, &alice_credential)
        .expect("error while trying to commit to colliding remove proposals");

    // Clear commit to try another way of committing two identical removes.
    alice_group.clear_pending_commit();

    // Now let's verify that both commits only contain one proposal.
    let (commit_inline_remove, _welcome, _group_info) = alice_group
        .remove_members(
            backend,
            &alice_credential,
            &[bob_leaf_index, bob_leaf_index],
        )
        .expect("error while trying to remove the same member twice");

    // Check commit with referenced remove proposals.
    {
        let commit_content = unwrap_specific_commit(commit_ref_remove);

        // And it should be the proposal to remove bob.
        let expected = {
            let mls_message_in = MlsMessageIn::from(ref_propose);

            let authenticated_content = match mls_message_in.body {
                MlsMessageInBody::PublicMessage(ref public) => AuthenticatedContent::new(
                    mls_message_in.wire_format(),
                    FramedContent::from(public.content.clone()),
                    public.auth.clone(),
                ),
                _ => panic!(),
            };

            ProposalOrRef::Reference(
                ProposalRef::from_authenticated_content_by_ref(
                    backend.crypto(),
                    ciphersuite,
                    &authenticated_content,
                )
                .unwrap(),
            )
        };

        let got = commit_content
            .proposals
            .as_slice()
            .last()
            .expect("expected remove proposal");

        assert_eq!(expected, *got);
    }

    // Check commit with inline remove proposals.
    {
        let commit_content = unwrap_specific_commit(commit_inline_remove);

        // And it should be the proposal to remove bob.
        let expected = ProposalOrRef::Proposal(Proposal::Remove(RemoveProposal {
            removed: bob_leaf_index,
        }));

        let got = commit_content
            .proposals
            .as_slice()
            .last()
            .expect("expected remove proposal");

        assert_eq!(expected, *got);
    }

    // TODO(#1335)
    // It remains to verify this behaviour on the receiver side. However, this
    // is not really possible, since the `ProposalQueue` logic on the receiver
    // side automatically de-duplicates proposals with the same Proposal
    // reference. This is the case for Bob's proposal, both in the case of
    // inline and reference proposal.
}

/// ValSem108
/// Remove Proposal:
/// Removed member must be an existing group member
#[apply(ciphersuites_and_backends)]
fn test_valsem108(ciphersuite: Ciphersuite, backend: &impl OpenMlsCryptoProvider) {
    // Before we can test creation or reception of (invalid) proposals, we set
    // up a new group with Alice and Bob.
    let ProposalValidationTestSetup {
        mut alice_group,
        alice_credential,
        mut bob_group,
        ..
    } = validation_test_setup(PURE_PLAINTEXT_WIRE_FORMAT_POLICY, ciphersuite, backend);

    // We first try to make Alice create a commit with a proposal targeting a
    // non-existing group member.

    // There are two ways in which we could use the MlsGroup API to commit to
    // remove proposals: Create the proposals and then commit them manually or
    // use the `remove_members` endpoint.
    let fake_leaf_index = LeafNodeIndex::new(9238754);

    // We first go the manual route
    let _remove_proposal1 = alice_group
        .propose_remove_member(backend, &alice_credential, fake_leaf_index)
        .expect_err("Successfully created remove proposal for leaf not in the tree");
    let _ = alice_group
        .commit_to_pending_proposals(backend, &alice_credential)
        .expect("No error while committing empty proposals");
    // FIXME: #1098 This shouldn't be necessary. Something is broken in the state logic.
    alice_group.clear_pending_commit();

    // Creating the proposal should fail already because the member is not known.
    let err = alice_group
        .propose_remove_member(backend, &alice_credential, fake_leaf_index)
        .expect_err("Successfully created remove proposal for unknown member");

    assert_eq!(err, ProposeRemoveMemberError::UnknownMember);

    // Clear commit to try another way of committing a remove of a non-member.
    alice_group.clear_pending_commit();
    alice_group.clear_pending_proposals();

    let err = alice_group
        .remove_members(backend, &alice_credential, &[fake_leaf_index])
        .expect_err("no error while trying to remove non-group-member");

    assert_eq!(
        err,
        RemoveMembersError::CreateCommitError(CreateCommitError::ProposalValidationError(
            ProposalValidationError::UnknownMemberRemoval
        ))
    );

    // We now have alice create a commit. Then we artificially add an invalid
    // remove proposal targeting a member that is not part of the group.

    // Create the Commit.
    let serialized_update = alice_group
        .self_update(backend, &alice_credential)
        .expect("Error creating self-update")
        .tls_serialize_detached()
        .expect("Could not serialize message.");

    let plaintext = MlsMessageIn::tls_deserialize(&mut serialized_update.as_slice())
        .expect("Could not deserialize message.")
        .into_plaintext()
        .expect("Message was not a plaintext.");

    // Keep the original plaintext for positive test later.
    let original_plaintext = plaintext.clone();

    // Use a random leaf index that doesn't exist to create a remove proposal.
    let remove_proposal = Proposal::Remove(RemoveProposal {
        removed: LeafNodeIndex::new(987),
    });

    // Artificially add a proposal trying to remove someone that is not in a
    // group.
    let verifiable_plaintext = insert_proposal_and_resign(
        backend,
        vec![ProposalOrRef::Proposal(remove_proposal)],
        plaintext,
        &original_plaintext,
        &alice_group,
        &alice_credential,
    );

    let update_message_in = ProtocolMessage::from(verifiable_plaintext);

    // Have bob process the resulting plaintext
    let err = bob_group
        .process_message(backend, update_message_in)
        .expect_err("Could process message despite modified public key in path.");

    assert_eq!(
        err,
        ProcessMessageError::InvalidCommit(StageCommitError::ProposalValidationError(
            ProposalValidationError::UnknownMemberRemoval
        ))
    );

    let original_update_plaintext =
        MlsMessageIn::tls_deserialize(&mut serialized_update.as_slice())
            .expect("Could not deserialize message.");

    // Positive case
    bob_group
        .process_message(backend, original_update_plaintext)
        .expect("Unexpected error.");
}

/// ValSem110
/// Update Proposal:
/// HPKE init key must be unique among existing members
#[apply(ciphersuites_and_backends)]
fn test_valsem110(ciphersuite: Ciphersuite, backend: &impl OpenMlsCryptoProvider) {
    // Before we can test creation or reception of (invalid) proposals, we set
    // up a new group with Alice and Bob.
    let ProposalValidationTestSetup {
        mut alice_group,
        alice_credential,
        mut bob_group,
        bob_credential,
    } = validation_test_setup(PURE_PLAINTEXT_WIRE_FORMAT_POLICY, ciphersuite, backend);

    // We can't test this by having Alice propose an update herself, so we have
    // to have Bob propose the update. This is due to the commit logic filtering
    // out own proposals and just including a path instead.

    // We first try to make Alice create a commit, where she commits an update
    // proposal by bob that contains alice's existing encryption key.

    // We begin by creating a leaf node with a colliding encryption key.
    let bob_leaf_node = bob_group
        .group()
        .own_leaf_node()
        .expect("error getting own leaf node")
        .clone();

    let alice_encryption_key = alice_group
        .group()
        .own_leaf_node()
        .unwrap()
        .encryption_key()
        .clone();

    let mut update_leaf_node = bob_leaf_node;
    update_leaf_node
        .update_and_re_sign(
            alice_encryption_key.clone(),
            None,
            bob_group.group_id().clone(),
<<<<<<< HEAD
            &bob_credential,
=======
            LeafNodeIndex::new(1),
            &bob_credential_with_key_and_signer.signer,
>>>>>>> 8cf7f0cb
        )
        .unwrap();

    // We first go the manual route
    let update_proposal: MlsMessageIn = bob_group
        .propose_self_update(
            backend,
<<<<<<< HEAD
            &bob_credential,
            Some(update_leaf_node.clone().into()),
=======
            &bob_credential_with_key_and_signer.signer,
            Some(update_leaf_node.clone()),
>>>>>>> 8cf7f0cb
        )
        .map(|(out, _)| MlsMessageIn::from(out))
        .expect("error while creating remove proposal");

    // Have Alice process this proposal.
    if let ProcessedMessageContent::ProposalMessage(proposal) = alice_group
        .process_message(backend, update_proposal)
        .expect("error processing proposal")
        .into_content()
    {
        alice_group.store_pending_proposal(*proposal)
    } else {
        panic!("Unexpected message type");
    };

    // This should fail, since the hpke keys collide.
    let err = alice_group
        .commit_to_pending_proposals(backend, &alice_credential)
        .expect_err("no error while trying to commit to update proposal with differing identity");

    assert_eq!(
        err,
        CommitToPendingProposalsError::CreateCommitError(
            CreateCommitError::ProposalValidationError(
                ProposalValidationError::ExistingPublicKeyUpdateProposal
            )
        )
    );

    // Clear commit to see if Bob will process a commit containing two colliding
    // keys.
    alice_group.clear_pending_commit();
    alice_group.clear_pending_proposals();

    // We now have Alice create a commit. Then we artificially add an
    // update proposal with a colliding encryption key.

    // Create the Commit.
    let serialized_update = alice_group
        .self_update(backend, &alice_credential)
        .expect("Error creating self-update")
        .tls_serialize_detached()
        .expect("Could not serialize message.");

    let plaintext = MlsMessageIn::tls_deserialize(&mut serialized_update.as_slice())
        .expect("Could not deserialize message.")
        .into_plaintext()
        .expect("Message was not a plaintext.");

    let original_plaintext = plaintext.clone();

    let update_proposal = Proposal::Update(UpdateProposal {
        leaf_node: update_leaf_node,
    });

    // Artificially add the proposal.
    let verifiable_plaintext = insert_proposal_and_resign(
        backend,
        vec![ProposalOrRef::Proposal(update_proposal)],
        plaintext,
        &original_plaintext,
        &alice_group,
        &alice_credential,
    );

    let update_message_in = ProtocolMessage::from(verifiable_plaintext);

    // We have to store the keypair with the proper label s.t. Bob can actually
    // process the commit.
    let leaf_keypair = alice_group
        .group()
        .read_epoch_keypairs(backend)
        .into_iter()
        .find(|keypair| keypair.public_key() == &alice_encryption_key)
        .unwrap();
    leaf_keypair.write_to_key_store(backend).unwrap();

    // Have bob process the resulting plaintext
    let err = bob_group
        .process_message(backend, update_message_in)
        .expect_err("Could process message despite modified public key in path.");

    assert_eq!(
        err,
        ProcessMessageError::ValidationError(ValidationError::CommitterIncludedOwnUpdate)
    );
}

/// ValSem111
/// Update Proposal:
/// The sender of a full Commit must not include own update proposals
#[apply(ciphersuites_and_backends)]
fn test_valsem111(ciphersuite: Ciphersuite, backend: &impl OpenMlsCryptoProvider) {
    // Before we can test creation or reception of (invalid) proposals, we set
    // up a new group with Alice and Bob.
    let ProposalValidationTestSetup {
        mut alice_group,
        alice_credential,
        mut bob_group,
        ..
    } = validation_test_setup(PURE_PLAINTEXT_WIRE_FORMAT_POLICY, ciphersuite, backend);

    // We can't test this by having Alice propose an update herself. This is due
    // to the commit logic filtering out own proposals and just including a path
    // instead.

    // However, we can test the receiving side by crafting such a commit
    // manually. We have to test two scenarios: One, where the proposal is
    // inline and one, where it's committed by reference.

    // We begin by creating an update proposal for alice.
    let update_kp = key_package(backend, &alice_credential, ciphersuite);

    let update_proposal = Proposal::Update(UpdateProposal {
        leaf_node: update_kp.leaf_node().clone(),
    });

    // We now have Alice create a commit. That commit should not contain any
    // proposals, just a path.
    let commit = alice_group
        .self_update(backend, &alice_credential)
        .expect("Error creating self-update");

    // Check that there's no proposal in it.
    let serialized_message = commit
        .tls_serialize_detached()
        .expect("error serializing plaintext");

    let plaintext = MlsMessageIn::tls_deserialize(&mut serialized_message.as_slice())
        .expect("Could not deserialize message.")
        .into_plaintext()
        .expect("Message was not a plaintext.");

    let commit_content = if let FramedContentBody::Commit(commit) = plaintext.content() {
        commit.clone()
    } else {
        panic!("Unexpected content type.");
    };

    // The commit should contain no proposals.
    assert_eq!(commit_content.proposals.len(), 0);

    let serialized_update = commit
        .tls_serialize_detached()
        .expect("Could not serialize message.");

    let plaintext = MlsMessageIn::tls_deserialize(&mut serialized_update.as_slice())
        .expect("Could not deserialize message.")
        .into_plaintext()
        .expect("Message was not a plaintext.");

    // Keep the original plaintext for positive test later.
    let original_plaintext = plaintext.clone();

    // Let's insert the proposal into the commit.
    let verifiable_plaintext = insert_proposal_and_resign(
        backend,
        vec![ProposalOrRef::Proposal(update_proposal.clone())],
        plaintext,
        &original_plaintext,
        &alice_group,
        &alice_credential,
    );

    let update_message_in = ProtocolMessage::from(verifiable_plaintext);

    // Have bob process the resulting plaintext
    let err = bob_group
        .process_message(backend, update_message_in)
        .expect_err("Could process message despite modified public key in path.");

    assert_eq!(
        err,
        ProcessMessageError::ValidationError(ValidationError::CommitterIncludedOwnUpdate)
    );

    // Now we insert the proposal into Bob's proposal store so we can include it
    // in the commit by reference.
    bob_group.store_pending_proposal(
        QueuedProposal::from_proposal_and_sender(
            ciphersuite,
            backend,
            update_proposal.clone(),
            &Sender::build_member(alice_group.own_leaf_index()),
        )
        .expect("error creating queued proposal"),
    );

    // Now we can have Alice create a new commit and insert the proposal by
    // reference.

    // Wipe any pending commit first.
    alice_group.clear_pending_commit();

    let commit = alice_group
        .self_update(backend, &alice_credential)
        .expect("Error creating self-update");

    let serialized_update = commit
        .tls_serialize_detached()
        .expect("Could not serialize message.");

    let plaintext = MlsMessageIn::tls_deserialize(&mut serialized_update.as_slice())
        .expect("Could not deserialize message.")
        .into_plaintext()
        .expect("Message was not a plaintext.");

    // Keep the original plaintext for positive test later.
    let original_plaintext = plaintext.clone();

    // Let's insert the proposal into the commit.
    // Artificially add the proposal.
    let verifiable_plaintext = insert_proposal_and_resign(
        backend,
        vec![ProposalOrRef::Reference(
            ProposalRef::from_raw_proposal(ciphersuite, backend, &update_proposal)
                .expect("error creating hash reference"),
        )],
        plaintext,
        &original_plaintext,
        &alice_group,
        &alice_credential,
    );

    let update_message_in = ProtocolMessage::from(verifiable_plaintext);

    // Have bob process the resulting plaintext
    let err = bob_group
        .process_message(backend, update_message_in)
        .expect_err("Could process message despite modified public key in path.");

    assert_eq!(
        err,
        ProcessMessageError::InvalidCommit(StageCommitError::ProposalValidationError(
            ProposalValidationError::CommitterIncludedOwnUpdate
        ))
    );

    let original_update_plaintext =
        MlsMessageIn::tls_deserialize(&mut serialized_update.as_slice())
            .expect("Could not deserialize message.");

    // Positive case
    bob_group
        .process_message(backend, original_update_plaintext)
        .expect("Unexpected error.");
}

/// ValSem112
/// Update Proposal:
/// The sender of a standalone update proposal must be of type member
#[apply(ciphersuites_and_backends)]
fn test_valsem112(ciphersuite: Ciphersuite, backend: &impl OpenMlsCryptoProvider) {
    // Before we can test creation or reception of (invalid) proposals, we set
    // up a new group with Alice and Bob.
    let ProposalValidationTestSetup {
        mut alice_group,
        alice_credential,
        mut bob_group,
        ..
    } = validation_test_setup(PURE_PLAINTEXT_WIRE_FORMAT_POLICY, ciphersuite, backend);

    // This can really only be tested by the receiver, as there is no way to
    // make a client create a proposal with a different sender type than
    // `member`.

    // However, we can test the receiving side by crafting such a proposal
    // manually.
    let commit = alice_group
        .propose_self_update(backend, &alice_credential, None)
        .expect("Error creating self-update");

    // Check that the sender type is indeed `member`.
    let serialized_update = commit
        .tls_serialize_detached()
        .expect("error serializing plaintext");

    let mut plaintext = MlsMessageIn::tls_deserialize(&mut serialized_update.as_slice())
        .expect("Could not deserialize message.")
        .into_plaintext()
        .expect("Message was not a plaintext.");

    assert!(plaintext.sender().is_member());

    // Keep the original plaintext for positive test later.
    let original_plaintext = plaintext.clone();

    // Now let's change the sender type to NewMemberCommit.
    plaintext.set_sender(Sender::NewMemberCommit);

    let update_message_in = ProtocolMessage::from(plaintext.clone());

    // Have bob process the resulting plaintext
    let err = bob_group
        .process_message(backend, update_message_in)
        .expect_err("Could parse message despite modified public key in path.");

    assert_eq!(
        err,
        ProcessMessageError::ValidationError(ValidationError::NotACommit)
    );

    // We can't test with sender type External, since that currently panics
    // with `unimplemented`.
    // TODO This test should thus be extended when fixing #106.

    // Positive case
    bob_group
        .process_message(backend, ProtocolMessage::from(original_plaintext))
        .expect("Unexpected error.");
}

// --- PreSharedKey Proposals ---

#[apply(ciphersuites_and_backends)]
fn test_valsem401_valsem402(ciphersuite: Ciphersuite, backend: &impl OpenMlsCryptoProvider) {
    let ProposalValidationTestSetup {
        mut alice_group,
        alice_credential,
        mut bob_group,
        ..
    } = validation_test_setup(PURE_PLAINTEXT_WIRE_FORMAT_POLICY, ciphersuite, backend);

    let alice_backend = OpenMlsRustCrypto::default();
    let bob_backend = OpenMlsRustCrypto::default();

    // TODO(#1354): This is currently not tested because we can't easily create invalid commits.
    let bad_psks: [(Vec<PreSharedKeyId>, ProcessMessageError); 0] = [
        // // ValSem401
        // (
        //     vec![PreSharedKeyId::external(
        //         b"irrelevant".to_vec(),
        //         zero(ciphersuite.hash_length() + 1),
        //     )],
        //     ProcessMessageError::InvalidCommit(StageCommitError::ProposalValidationError(
        //         ProposalValidationError::Psk(PskError::NonceLengthMismatch {
        //             expected: ciphersuite.hash_length(),
        //             got: ciphersuite.hash_length() + 1,
        //         }),
        //     )),
        // ),
        // // ValSem401
        // (
        //     vec![PreSharedKeyId::external(
        //         b"irrelevant".to_vec(),
        //         zero(ciphersuite.hash_length() - 1),
        //     )],
        //     ProcessMessageError::InvalidCommit(StageCommitError::ProposalValidationError(
        //         ProposalValidationError::Psk(PskError::NonceLengthMismatch {
        //             expected: ciphersuite.hash_length(),
        //             got: ciphersuite.hash_length() - 1,
        //         }),
        //     )),
        // ),
        // // ValSem402
        // (
        //     vec![PreSharedKeyId::resumption(
        //         ResumptionPskUsage::Reinit,
        //         alice_group.group_id().clone(),
        //         alice_group.epoch(),
        //         zero(ciphersuite.hash_length()),
        //     )],
        //     ProcessMessageError::InvalidCommit(StageCommitError::ProposalValidationError(
        //         ProposalValidationError::Psk(PskError::UsageMismatch {
        //             allowed: vec![ResumptionPskUsage::Application],
        //             got: ResumptionPskUsage::Reinit,
        //         }),
        //     )),
        // ),
        // // ValSem402
        // (
        //     vec![PreSharedKeyId::resumption(
        //         ResumptionPskUsage::Branch,
        //         alice_group.group_id().clone(),
        //         alice_group.epoch(),
        //         zero(ciphersuite.hash_length()),
        //     )],
        //     ProcessMessageError::InvalidCommit(StageCommitError::ProposalValidationError(
        //         ProposalValidationError::Psk(PskError::UsageMismatch {
        //             allowed: vec![ResumptionPskUsage::Application],
        //             got: ResumptionPskUsage::Branch,
        //         }),
        //     )),
        // ),
        // TODO(#1335): We could remove this test after #1335 is closed because it would cover it.
        // ValSem403
        // (
        //     vec![
        //         PreSharedKeyId::external(b"irrelevant".to_vec(), zero(ciphersuite.hash_length())),
        //         PreSharedKeyId::external(b"irrelevant".to_vec(), zero(ciphersuite.hash_length())),
        //     ],
        //     ProcessMessageError::InvalidCommit(StageCommitError::ProposalValidationError(
        //         ProposalValidationError::Psk(PskError::Duplicate {
        //             first: PreSharedKeyId::external(
        //                 b"irrelevant".to_vec(),
        //                 zero(ciphersuite.hash_length()),
        //             ),
        //         }),
        //     )),
        // ),
    ];

    for (psk_ids, expected_error) in bad_psks.into_iter() {
        let mut proposals = Vec::new();

        for psk_id in psk_ids {
            psk_id
                .write_to_key_store(&alice_backend, ciphersuite, b"irrelevant")
                .unwrap();
            psk_id
                .write_to_key_store(&bob_backend, ciphersuite, b"irrelevant")
                .unwrap();

            let (psk_proposal, _) = alice_group
                .propose_external_psk(&alice_backend, &alice_credential, psk_id)
                .unwrap();

            proposals.push(psk_proposal);
        }

        let (commit, _, _) = alice_group
            .commit_to_pending_proposals(&alice_backend, &alice_credential)
            .unwrap();

        alice_group.clear_pending_proposals();
        alice_group.clear_pending_commit();

        for psk_proposal in proposals.into_iter() {
            let processed_message = bob_group
                .process_message(&bob_backend, psk_proposal.into_protocol_message().unwrap())
                .unwrap();

            match processed_message.into_content() {
                ProcessedMessageContent::ProposalMessage(queued_proposal) => {
                    bob_group.store_pending_proposal(*queued_proposal);
                }
                _ => unreachable!(),
            }
        }

        assert_eq!(
            expected_error,
            bob_group
                .process_message(&bob_backend, commit.into_protocol_message().unwrap())
                .unwrap_err(),
        );

        bob_group.clear_pending_proposals();
        bob_group.clear_pending_commit();
    }
}<|MERGE_RESOLUTION|>--- conflicted
+++ resolved
@@ -456,16 +456,7 @@
         credential_and_key_package("Dave".into(), ciphersuite, backend);
     // Change the init key and re-sign.
     dave_key_package.set_public_key(charlie_key_package.hpke_init_key().clone());
-<<<<<<< HEAD
-    let dave_key_package = dave_key_package.resign(&dave_credential, dave_credential.credential());
-=======
-    let dave_key_package = dave_key_package.resign(
-        &dave_credential_with_key_and_signer.signer,
-        dave_credential_with_key_and_signer
-            .credential_with_key
-            .clone(),
-    );
->>>>>>> 8cf7f0cb
+    let dave_key_package = dave_key_package.resign(&dave_credential, &dave_credential);
     let second_add_proposal = Proposal::Add(AddProposal {
         key_package: dave_key_package,
     });
@@ -518,7 +509,8 @@
         // let new_kp =
         //     || OpenMlsBasicCredential::new(ciphersuite.signature_algorithm(), b"Alice".to_vec()).unwrap();
         let shared_signature_keypair =
-            OpenMlsBasicCredential::new(ciphersuite.signature_algorithm(), b"Alice".to_vec()).unwrap();
+            OpenMlsBasicCredential::new(ciphersuite.signature_algorithm(), b"Alice".to_vec())
+                .unwrap();
         let [alice_credential_bundle, bob_credential_bundle, target_credential_bundle] =
             match alice_and_bob_share_keys {
                 KeyUniqueness::NegativeSameKey => [
@@ -528,16 +520,25 @@
                     shared_signature_keypair.new_with_new_identity("Charlie"),
                 ],
                 KeyUniqueness::PositiveDifferentKey => [
-                    OpenMlsBasicCredential::new(ciphersuite.signature_algorithm(), b"Alice".to_vec())
-                        .unwrap(),
+                    OpenMlsBasicCredential::new(
+                        ciphersuite.signature_algorithm(),
+                        b"Alice".to_vec(),
+                    )
+                    .unwrap(),
                     OpenMlsBasicCredential::new(ciphersuite.signature_algorithm(), b"Bob".to_vec())
                         .unwrap(),
-                    OpenMlsBasicCredential::new(ciphersuite.signature_algorithm(), b"Charlie".to_vec())
-                        .unwrap(),
+                    OpenMlsBasicCredential::new(
+                        ciphersuite.signature_algorithm(),
+                        b"Charlie".to_vec(),
+                    )
+                    .unwrap(),
                 ],
                 KeyUniqueness::PositiveSameKeyWithRemove => [
-                    OpenMlsBasicCredential::new(ciphersuite.signature_algorithm(), b"Alice".to_vec())
-                        .unwrap(),
+                    OpenMlsBasicCredential::new(
+                        ciphersuite.signature_algorithm(),
+                        b"Alice".to_vec(),
+                    )
+                    .unwrap(),
                     shared_signature_keypair.new_with_new_identity("Bob"),
                     shared_signature_keypair.new_with_new_identity("Charlie"),
                 ],
@@ -1004,15 +1005,8 @@
             KeyPackageTestVersion::ValidTestCase => (),
         };
 
-        let test_kp = charlie_key_package.resign(
-<<<<<<< HEAD
-            &charlie_credential_bundle,
-            charlie_credential_bundle.credential(),
-=======
-            &charlie_credential_bundle.signer,
-            charlie_credential_bundle.credential_with_key.clone(),
->>>>>>> 8cf7f0cb
-        );
+        let test_kp =
+            charlie_key_package.resign(&charlie_credential_bundle, &charlie_credential_bundle);
 
         let test_kp_2 = {
             let (charlie_credential_bundle, mut charlie_key_package) =
@@ -1046,15 +1040,7 @@
                 KeyPackageTestVersion::ValidTestCase => (),
             };
 
-            charlie_key_package.resign(
-<<<<<<< HEAD
-                &charlie_credential_bundle,
-                charlie_credential_bundle.credential(),
-=======
-                &charlie_credential_bundle.signer,
-                charlie_credential_bundle.credential_with_key.clone(),
->>>>>>> 8cf7f0cb
-            )
+            charlie_key_package.resign(&charlie_credential_bundle, &charlie_credential_bundle)
         };
 
         // Try to have Alice commit an Add with the test KeyPackage.
@@ -1517,27 +1503,14 @@
             alice_encryption_key.clone(),
             None,
             bob_group.group_id().clone(),
-<<<<<<< HEAD
+            LeafNodeIndex::new(1),
             &bob_credential,
-=======
-            LeafNodeIndex::new(1),
-            &bob_credential_with_key_and_signer.signer,
->>>>>>> 8cf7f0cb
         )
         .unwrap();
 
     // We first go the manual route
     let update_proposal: MlsMessageIn = bob_group
-        .propose_self_update(
-            backend,
-<<<<<<< HEAD
-            &bob_credential,
-            Some(update_leaf_node.clone().into()),
-=======
-            &bob_credential_with_key_and_signer.signer,
-            Some(update_leaf_node.clone()),
->>>>>>> 8cf7f0cb
-        )
+        .propose_self_update(backend, &bob_credential, Some(update_leaf_node.clone()))
         .map(|(out, _)| MlsMessageIn::from(out))
         .expect("error while creating remove proposal");
 

//! # MLS Group errors
//!
//! `WelcomeError`, `StageCommitError`, `DecryptionError`, and
//! `CreateCommitError`.

use crate::config::ConfigError;
use crate::credentials::CredentialError;
use crate::extensions::errors::ExtensionError;
use crate::framing::errors::{
    MlsCiphertextError, MlsPlaintextError, ValidationError, VerificationError,
};
use crate::key_packages::KeyPackageError;
use crate::messages::errors::{ProposalError, ProposalQueueError};
use crate::schedule::errors::{KeyScheduleError, PskSecretError};
use crate::tree::{treemath::TreeMathError, ParentHashError, TreeError};
<<<<<<< HEAD
use crate::treesync::{diff::TreeSyncDiffError, treekem::TreeKemError, TreeSyncError};
=======
use openmls_traits::types::CryptoError;
>>>>>>> 3f75a1d5
use tls_codec::Error as TlsCodecError;

implement_error! {
    pub enum MlsGroupError {
        Simple {
            InitSecretNotFound =
                "Missing init secret when creating commit.",
            NoSignatureKey = "No signature key was found.",
            LibraryError = "An unrecoverable error has occurred due to a bug in the implementation.",
        }
        Complex {
            MlsCiphertextError(MlsCiphertextError) =
                "See [`MlsCiphertextError`](`crate::framing::errors::MlsCiphertextError`) for details.",
            MlsPlaintextError(MlsPlaintextError) =
                "See [`MlsPlaintextError`](`crate::framing::errors::MlsPlaintextError`) for details.",
            WelcomeError(WelcomeError) =
                "See [`WelcomeError`](`WelcomeError`) for details.",
            StageCommitError(StageCommitError) =
                "See [`StageCommitError`](`StageCommitError`) for details.",
            CreateCommitError(CreateCommitError) =
                "See [`CreateCommitError`](`CreateCommitError`) for details.",
            ConfigError(ConfigError) =
                "See [`ConfigError`](`crate::config::ConfigError`) for details.",
            ExporterError(ExporterError) =
                "See [`ExporterError`](`ExporterError`) for details.",
            ProposalQueueError(ProposalQueueError) =
                "See [`ProposalQueueError`](`crate::messages::errors::ProposalQueueError`) for details.",
            CreationProposalQueueError(CreationProposalQueueError) =
<<<<<<< HEAD
                "See [`CreationProposalQueueError`](`crate::messages::errors::CreationProposalQueueError`) for details.",
=======
                "See [`CreationProposalQueueError`](`crate::group::errors::CreationProposalQueueError`) for details.",
>>>>>>> 3f75a1d5
            CodecError(TlsCodecError) =
                "TLS (de)serialization error occurred.",
            KeyScheduleError(KeyScheduleError) =
                "An error occurred in the key schedule.",
            MathError(TreeMathError) =
                "An error occurred during a tree math operation.",
            PskError(PskError) =
                "A PSK error occurred.",
            CredentialError(CredentialError) =
                "See [`CredentialError`](crate::credentials::CredentialError) for details.",
            TreeError(TreeError) =
                "See [`TreeError`](crate::tree::TreeError) for details.",
<<<<<<< HEAD
            TreeSyncError(TreeSyncError) =
                "See [`TreeSyncError`](crate::treesync::TreeSyncError) for details.",
            TreeSyncDiffError(TreeSyncDiffError) =
                "See [`TreeSyncDiffError`](crate::treesync::diff::TreeSyncDiffError) for details.",
            TreeKemError(TreeKemError) =
                "See [`TreeKemError`](crate::treesync::treekem::TreeKemError) for details.",
=======
            KeyPackageError(KeyPackageError) =
                "See [`KeyPackageError`] for details.",
            ExtensionError(ExtensionError) =
                "See [`ExtensionError`] for details.",
            ValidationError(ValidationError) =
                "See [`ValidationError`](crate::framing::ValidationError) for details.",
            FramingValidationError(FramingValidationError) =
                "See [`FramingValidationError`](crate::group::FramingValidationError) for details.",
            ProposalValidationError(ProposalValidationError) =
                "See [`ProposalValidationError`](crate::group::ProposalValidationError) for details.",
            CryptoError(CryptoError) =
                "See [`CryptoError`](openmls_traits::types::CryptoError) for details.",
            InterimTranscriptHashError(InterimTranscriptHashError) =
                "See [`InterimTranscriptHashError`](crate::group::InterimTranscriptHashError) for details.",
            StagedProposalError(StagedProposalError) =
                "See [`StagedProposalError`](crate::group::StagedProposalError) for details.",
>>>>>>> 3f75a1d5
        }
    }
}

implement_error! {
    pub enum WelcomeError {
        Simple {
            CiphersuiteMismatch =
                "Ciphersuites in the Welcome message and the corresponding key package bundle don't match.",
            JoinerSecretNotFound =
                "No joiner secret found in the Welcome message.",
            MissingRatchetTree =
                "No ratchet tree available to build initial tree after receiving a Welcome message.",
            TreeHashMismatch =
                "The computed tree hash does not match the one in the GroupInfo.",
            ConfirmationTagMismatch =
                "The computed confirmation tag does not match the expected one.",
            InvalidGroupInfoSignature =
                "The signature on the GroupInfo is not valid.",
            GroupInfoDecryptionFailure =
                "Unable to decrypt the GroupInfo.",
            DuplicateRatchetTreeExtension =
                "Found a duplicate ratchet tree extension in the Welcome message.",
            UnsupportedMlsVersion =
                "The Welcome message uses an unsupported MLS version.",
            MissingKeyPackage =
                "The sender key package is missing.",
            UnknownError =
                "An unknown error occurred.",
<<<<<<< HEAD
            UnknownSender =
                "Sender not found in tree.",
=======
            LibraryError = "An unrecoverable error has occurred due to a bug in the implementation.",
>>>>>>> 3f75a1d5
            }
        Complex {
            ConfigError(ConfigError) =
                "See [`ConfigError`](`crate::config::ConfigError`) for details.",
            InvalidRatchetTree(TreeError) =
                "Invalid ratchet tree in Welcome message.",
            ParentHashMismatch(ParentHashError) =
                "The parent hash verification failed.",
            CodecError(TlsCodecError) =
                "Tls (de)serialization error occurred.",
            KeyScheduleError(KeyScheduleError) =
                "An error occurred in the key schedule.",
            PskError(PskError) =
                "A PSK error occured.",
<<<<<<< HEAD
            TreeSyncError(TreeSyncError) =
                "An error occurred while importing the new tree.",
=======
            ExtensionError(ExtensionError) =
                "See [`ExtensionError`] for details.",
            KeyPackageError(KeyPackageError) =
                "See [`KeyPackageError`] for details.",
            InterimTranscriptHashError(InterimTranscriptHashError) =
                "See [`InterimTranscriptHashError`] for details.",
            CryptoError(CryptoError) =
                "See [`CryptoError`](openmls_traits::types::CryptoError) for details.",
>>>>>>> 3f75a1d5
        }
    }
}

implement_error! {
    pub enum StageCommitError {
        Simple {
            EpochMismatch =
                "Couldn't stage Commit. The epoch of the group context and MlsPlaintext didn't match.",
            WrongPlaintextContentType =
                "stage_commit was called with an MlsPlaintext that is not a Commit.",
            SelfRemoved =
                "Tried to stage a commit to a group we are not a part of.",
            PathKeyPackageVerificationFailure =
                "Unable to verify the key package signature.",
            NoParentHashExtension =
                "Parent hash extension is missing.",
            ParentHashMismatch =
                "Parent hash values don't match.",
            RequiredPathNotFound =
                "Unable to determine commit path.",
            ConfirmationTagMissing =
                "Confirmation Tag is missing.",
            ConfirmationTagMismatch =
                "Confirmation tag is invalid.",
            MissingOwnKeyPackage =
                "No key package provided to apply own commit.",
            MissingProposal =
                "The proposal queue is missing a proposal for the commit.",
            OwnKeyNotFound =
                "Missing own key to apply proposal.",
            InitSecretNotFound =
                "Missing init secret to apply proposal.",
        }
        Complex {
            PlaintextSignatureFailure(VerificationError) =
                "MlsPlaintext signature is invalid.",
            DecryptionFailure(TreeError) =
                "A matching EncryptedPathSecret failed to decrypt.",
            CodecError(TlsCodecError) =
                "Tls (de)serialization error occurred.",
            KeyScheduleError(KeyScheduleError) =
                "An error occurred in the key schedule.",
            PskError(PskError) =
                "A PSK error occurred.",
        }
    }
}

implement_error! {
    pub enum CreateCommitError {
        CannotRemoveSelf =
            "The Commit tried to remove self from the group. This is not possible.",
        OwnKeyNotFound =
            "Couldn't create the commit because there's no key to apply the proposals.",
    }
}

implement_error! {
    pub enum ExporterError {
        KeyLengthTooLong =
            "The requested key length is not supported (too large).",
    }
}

implement_error! {
    pub enum PskError {
        Simple {
            NoPskFetcherProvided =
                "A PSK was needed, but no PSK fetcher function was provided.",
            PskIdNotFound =
                "No PSK was found for PSK ID.",
        }
        Complex {
            PskSecretError(PskSecretError) =
                "An error occured when concatenating the PSKs.",
        }
    }
}

implement_error! {
    pub enum StagedProposalError {
        Simple {
            WrongContentType = "API misuse. Only proposals can end up in the proposal queue",
        }
        Complex {
<<<<<<< HEAD
=======
            ProposalError(ProposalError) = "A ProposalError occurred.",
>>>>>>> 3f75a1d5
            TlsCodecError(TlsCodecError) = "Error serializing",
        }
    }
}

implement_error! {
    pub enum StagedProposalQueueError {
        Simple {
            ProposalNotFound = "Not all proposals in the Commit were found locally.",
<<<<<<< HEAD
=======
            SelfRemoval = "The sender of a Commit tried to remove themselves.",
>>>>>>> 3f75a1d5
        }
        Complex {
            NotAProposal(StagedProposalError) = "The given MLS Plaintext was not a Proposal.",
        }
    }
}

implement_error! {
    pub enum CreationProposalQueueError {
        Simple {
            ProposalNotFound = "Not all proposals in the Commit were found locally.",
<<<<<<< HEAD
            ArchitectureError = "Couldn't fit a `u32` into a `usize`.",
=======
>>>>>>> 3f75a1d5
        }
        Complex {
            NotAProposal(StagedProposalError) = "The given MLS Plaintext was not a Proposal.",
        }
    }
<<<<<<< HEAD
=======
}

implement_error! {
    pub enum FramingValidationError {
        WrongGroupId = "Message group ID differs from the group's group ID.",
        WrongEpoch = "Message epoch differs from the group's epoch.",
        UnknownMember = "The sender could not be matched to a member of the group.",
        UnencryptedApplicationMessage = "Application messages must always be encrypted.",
        NonMemberApplicationMessage = "An application message was sent from an external sender.",
        MissingMembershipTag = "Membership tag is missing.",
        MissingConfirmationTag = "Confirmation tag is missing.",
    }
}

implement_error! {
    pub enum ProposalValidationError {
        UnknownMember = "The sender could not be matched to a member of the group.",
        DuplicateIdentityAddProposal = "Found two add proposals with the same identity.",
        DuplicateSignatureKeyAddProposal = "Found two add proposals with the same signature key.",
        DuplicatePublicKeyAddProposal = "Found two add proposals with the same HPKE public key.",
        ExistingIdentityAddProposal = "Identity of the add proposal already existed in tree.",
        ExistingSignatureKeyAddProposal = "Signature key of the add proposal already existed in tree.",
        ExistingPublicKeyAddProposal = "HPKE public key of the add proposal already existed in tree.",
        UpdateProposalIdentityMismatch = "The identity of the update proposal did not match the existing identity.",
        ExistingSignatureKeyUpdateProposal = "Signature key of the update proposal already existed in tree.",
        ExistingPublicKeyUpdateProposal = "HPKE public key of the update proposal already existed in tree.",
        DuplicateMemberRemoval = "Duplicate remove proposals for the same member.",
        UnknownMemberRemoval = "The remove proposal referenced a non-existing member.",
    }
}

implement_error! {
    pub enum InterimTranscriptHashError {
        Simple {}
        Complex {
            CodecError(TlsCodecError) =
                "TLS (de)serialization error occurred.",
            CryptoError(CryptoError) =
                "See [`CryptoError`](openmls_traits::types::CryptoError) for details.",
        }
    }
>>>>>>> 3f75a1d5
}<|MERGE_RESOLUTION|>--- conflicted
+++ resolved
@@ -13,11 +13,8 @@
 use crate::messages::errors::{ProposalError, ProposalQueueError};
 use crate::schedule::errors::{KeyScheduleError, PskSecretError};
 use crate::tree::{treemath::TreeMathError, ParentHashError, TreeError};
-<<<<<<< HEAD
 use crate::treesync::{diff::TreeSyncDiffError, treekem::TreeKemError, TreeSyncError};
-=======
 use openmls_traits::types::CryptoError;
->>>>>>> 3f75a1d5
 use tls_codec::Error as TlsCodecError;
 
 implement_error! {
@@ -46,11 +43,7 @@
             ProposalQueueError(ProposalQueueError) =
                 "See [`ProposalQueueError`](`crate::messages::errors::ProposalQueueError`) for details.",
             CreationProposalQueueError(CreationProposalQueueError) =
-<<<<<<< HEAD
-                "See [`CreationProposalQueueError`](`crate::messages::errors::CreationProposalQueueError`) for details.",
-=======
                 "See [`CreationProposalQueueError`](`crate::group::errors::CreationProposalQueueError`) for details.",
->>>>>>> 3f75a1d5
             CodecError(TlsCodecError) =
                 "TLS (de)serialization error occurred.",
             KeyScheduleError(KeyScheduleError) =
@@ -63,14 +56,12 @@
                 "See [`CredentialError`](crate::credentials::CredentialError) for details.",
             TreeError(TreeError) =
                 "See [`TreeError`](crate::tree::TreeError) for details.",
-<<<<<<< HEAD
             TreeSyncError(TreeSyncError) =
                 "See [`TreeSyncError`](crate::treesync::TreeSyncError) for details.",
             TreeSyncDiffError(TreeSyncDiffError) =
                 "See [`TreeSyncDiffError`](crate::treesync::diff::TreeSyncDiffError) for details.",
             TreeKemError(TreeKemError) =
                 "See [`TreeKemError`](crate::treesync::treekem::TreeKemError) for details.",
-=======
             KeyPackageError(KeyPackageError) =
                 "See [`KeyPackageError`] for details.",
             ExtensionError(ExtensionError) =
@@ -87,7 +78,6 @@
                 "See [`InterimTranscriptHashError`](crate::group::InterimTranscriptHashError) for details.",
             StagedProposalError(StagedProposalError) =
                 "See [`StagedProposalError`](crate::group::StagedProposalError) for details.",
->>>>>>> 3f75a1d5
         }
     }
 }
@@ -117,12 +107,9 @@
                 "The sender key package is missing.",
             UnknownError =
                 "An unknown error occurred.",
-<<<<<<< HEAD
             UnknownSender =
                 "Sender not found in tree.",
-=======
             LibraryError = "An unrecoverable error has occurred due to a bug in the implementation.",
->>>>>>> 3f75a1d5
             }
         Complex {
             ConfigError(ConfigError) =
@@ -137,10 +124,8 @@
                 "An error occurred in the key schedule.",
             PskError(PskError) =
                 "A PSK error occured.",
-<<<<<<< HEAD
             TreeSyncError(TreeSyncError) =
                 "An error occurred while importing the new tree.",
-=======
             ExtensionError(ExtensionError) =
                 "See [`ExtensionError`] for details.",
             KeyPackageError(KeyPackageError) =
@@ -149,7 +134,6 @@
                 "See [`InterimTranscriptHashError`] for details.",
             CryptoError(CryptoError) =
                 "See [`CryptoError`](openmls_traits::types::CryptoError) for details.",
->>>>>>> 3f75a1d5
         }
     }
 }
@@ -236,10 +220,7 @@
             WrongContentType = "API misuse. Only proposals can end up in the proposal queue",
         }
         Complex {
-<<<<<<< HEAD
-=======
             ProposalError(ProposalError) = "A ProposalError occurred.",
->>>>>>> 3f75a1d5
             TlsCodecError(TlsCodecError) = "Error serializing",
         }
     }
@@ -249,10 +230,7 @@
     pub enum StagedProposalQueueError {
         Simple {
             ProposalNotFound = "Not all proposals in the Commit were found locally.",
-<<<<<<< HEAD
-=======
             SelfRemoval = "The sender of a Commit tried to remove themselves.",
->>>>>>> 3f75a1d5
         }
         Complex {
             NotAProposal(StagedProposalError) = "The given MLS Plaintext was not a Proposal.",
@@ -264,17 +242,12 @@
     pub enum CreationProposalQueueError {
         Simple {
             ProposalNotFound = "Not all proposals in the Commit were found locally.",
-<<<<<<< HEAD
             ArchitectureError = "Couldn't fit a `u32` into a `usize`.",
-=======
->>>>>>> 3f75a1d5
         }
         Complex {
             NotAProposal(StagedProposalError) = "The given MLS Plaintext was not a Proposal.",
         }
     }
-<<<<<<< HEAD
-=======
 }
 
 implement_error! {
@@ -316,5 +289,4 @@
                 "See [`CryptoError`](openmls_traits::types::CryptoError) for details.",
         }
     }
->>>>>>> 3f75a1d5
 }
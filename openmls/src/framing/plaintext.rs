--- conflicted
+++ resolved
@@ -387,17 +387,7 @@
     pub(crate) fn is_handshake_message(&self) -> bool {
         self == &ContentType::Proposal || self == &ContentType::Commit
     }
-<<<<<<< HEAD
-    /// Returns `true` if this is a proposal message and `false` otherwise.
-    pub(crate) fn is_proposal(&self) -> bool {
-        self == &ContentType::Proposal
-=======
-
-    /// Returns `true` if this is a commit message and `false` otherwise.
-    pub(crate) fn is_commit(&self) -> bool {
-        self == &ContentType::Commit
->>>>>>> 3f75a1d5
-    }
+
     /// Returns `true` if this is a commit message and `false` otherwise.
     pub(crate) fn is_commit(&self) -> bool {
         self == &ContentType::Commit
@@ -502,11 +492,7 @@
 impl VerifiableMlsPlaintext {
     /// Create a new [`VerifiableMlsPlaintext`] from a [`MlsPlaintextTbs`] and
     /// a [`Signature`].
-<<<<<<< HEAD
-    pub fn new(
-=======
     pub(crate) fn new(
->>>>>>> 3f75a1d5
         tbs: MlsPlaintextTbs,
         signature: Signature,
         confirmation_tag: impl Into<Option<ConfirmationTag>>,
@@ -581,15 +567,12 @@
         &self.tbs.sender
     }
 
-<<<<<<< HEAD
-=======
     /// Set the sender.
     #[cfg(test)]
     pub(crate) fn set_sender(&mut self, sender: Sender) {
         self.tbs.sender = sender;
     }
 
->>>>>>> 3f75a1d5
     /// Get the sender index as [`LeafIndex`].
     pub(crate) fn sender_index(&self) -> LeafIndex {
         self.tbs.sender.sender
@@ -616,11 +599,6 @@
         self.tbs.serialized_context.is_some()
     }
 
-<<<<<<< HEAD
-    /// Get the epoch of the message.
-    pub fn epoch(&self) -> GroupEpoch {
-        self.tbs.epoch()
-=======
     /// Get the epoch.
     pub fn epoch(&self) -> GroupEpoch {
         self.tbs.epoch()
@@ -630,7 +608,6 @@
     #[cfg(test)]
     pub(crate) fn set_epoch(&mut self, epoch: GroupEpoch) {
         self.tbs.epoch = epoch;
->>>>>>> 3f75a1d5
     }
 
     /// Get the underlying MlsPlaintext data of the tbs object.
@@ -649,20 +626,6 @@
         self.membership_tag.is_some()
     }
 
-<<<<<<< HEAD
-    #[cfg(test)]
-    pub(super) fn membership_tag(&self) -> &Option<MembershipTag> {
-        &self.membership_tag
-    }
-
-    #[cfg(test)]
-    pub(super) fn set_membership_tag_test(&mut self, tag: MembershipTag) {
-        self.membership_tag = Some(tag);
-    }
-
-    #[cfg(test)]
-    pub(super) fn unset_membership_tag(&mut self) {
-=======
     /// Get the membership tag.
     pub(crate) fn membership_tag(&self) -> &Option<MembershipTag> {
         &self.membership_tag
@@ -677,26 +640,10 @@
     /// Unset the membership tag.
     #[cfg(test)]
     pub fn unset_membership_tag(&mut self) {
->>>>>>> 3f75a1d5
         self.membership_tag = None;
     }
 
     /// Returns `true` if this is a commit message and `false` otherwise.
-<<<<<<< HEAD
-    pub(crate) fn is_commit(&self) -> bool {
-        self.tbs.content_type.is_commit()
-    }
-
-    /// Returns `true` if this is a proposal and `false` otherwise.
-    pub(crate) fn is_proposal(&self) -> bool {
-        self.tbs.content_type.is_proposal()
-    }
-
-    /// Get the confirmation tag.
-    pub(crate) fn confirmation_tag(&self) -> Option<&ConfirmationTag> {
-        self.confirmation_tag.as_ref()
-    }
-=======
     pub fn is_commit(&self) -> bool {
         self.tbs.content_type.is_commit()
     }
@@ -739,7 +686,6 @@
     pub(crate) fn set_signature(&mut self, signature: Signature) {
         self.signature = signature;
     }
->>>>>>> 3f75a1d5
 }
 
 impl Signable for MlsPlaintextTbs {

//! # Credentials
//!
//! A [`Credential`] contains identifying information about the client that
//! created it. [`Credential`]s represent clients in MLS groups and are
//! used to authenticate their messages. Each
//! [`KeyPackage`](crate::key_packages::KeyPackage) as well as each client (leaf node)
//! in the group (tree) contains a [`Credential`] and is authenticated.
//! The [`Credential`] must the be checked by an authentication server and the
//! application, which is out of scope of MLS.
//!
//! Clients can create a [`Credential`].
//!
//! The MLS protocol spec allows the [`Credential`] that represents a client in a group to
//! change over time. Concretely, members can issue an Update proposal or a Full
//! Commit to update their [`LeafNode`](crate::treesync::LeafNode), as
//! well as the [`Credential`] in it. The Update has to be authenticated by the
//! signature public key corresponding to the old [`Credential`].
//!
//! When receiving a credential update from another member, applications must
//! query the Authentication Service to ensure that the new credential is valid.
//!
//! There are multiple [`CredentialType`]s, although OpenMLS currently only
//! supports the [`BasicCredential`].

use std::io::{Read, Write};

use openmls_traits::types::SignatureScheme;
use serde::{Deserialize, Serialize};
use tls_codec::{
    Deserialize as TlsDeserializeTrait, DeserializeBytes, Error, Serialize as TlsSerializeTrait,
    Size, VLBytes,
};

#[cfg(test)]
mod tests;

<<<<<<< HEAD
use crate::{ciphersuite::SignaturePublicKey, prelude::Lifetime};
=======
use crate::ciphersuite::SignaturePublicKey;
use errors::*;
>>>>>>> 069c6f50

// Public
pub mod errors;

/// CredentialType.
///
/// This enum contains variants for the different Credential Types.
///
/// ```c
/// // See IANA registry for registered values
/// uint16 CredentialType;
/// ```
///
/// **IANA Considerations**
///
/// | Value            | Name                     | R | Ref      |
/// |:-----------------|:-------------------------|:--|:---------|
/// | 0x0000           | RESERVED                 | - | RFC XXXX |
/// | 0x0001           | basic                    | Y | RFC XXXX |
/// | 0x0002           | x509                     | Y | RFC XXXX |
/// | 0x0A0A           | GREASE                   | Y | RFC XXXX |
/// | 0x1A1A           | GREASE                   | Y | RFC XXXX |
/// | 0x2A2A           | GREASE                   | Y | RFC XXXX |
/// | 0x3A3A           | GREASE                   | Y | RFC XXXX |
/// | 0x4A4A           | GREASE                   | Y | RFC XXXX |
/// | 0x5A5A           | GREASE                   | Y | RFC XXXX |
/// | 0x6A6A           | GREASE                   | Y | RFC XXXX |
/// | 0x7A7A           | GREASE                   | Y | RFC XXXX |
/// | 0x8A8A           | GREASE                   | Y | RFC XXXX |
/// | 0x9A9A           | GREASE                   | Y | RFC XXXX |
/// | 0xAAAA           | GREASE                   | Y | RFC XXXX |
/// | 0xBABA           | GREASE                   | Y | RFC XXXX |
/// | 0xCACA           | GREASE                   | Y | RFC XXXX |
/// | 0xDADA           | GREASE                   | Y | RFC XXXX |
/// | 0xEAEA           | GREASE                   | Y | RFC XXXX |
/// | 0xF000  - 0xFFFF | Reserved for Private Use | - | RFC XXXX |
#[derive(Copy, Clone, Debug, PartialEq, Eq, PartialOrd, Ord, Serialize, Deserialize)]
#[repr(u16)]
pub enum CredentialType {
    /// A [`BasicCredential`]
    Basic = 1,
    /// An X.509 [`Certificate`]
    X509 = 2,
<<<<<<< HEAD
    /// Proprietary credential used in the Infra protocol.
    Infra,
    /// A currently unknown credential.
    Unknown(u16),
=======
    /// Another type of credential that is not in the MLS protocol spec.
    Other(u16),
>>>>>>> 069c6f50
}

impl Size for CredentialType {
    fn tls_serialized_len(&self) -> usize {
        2
    }
}

impl TlsDeserializeTrait for CredentialType {
    fn tls_deserialize<R: Read>(bytes: &mut R) -> Result<Self, Error>
    where
        Self: Sized,
    {
        let mut extension_type = [0u8; 2];
        bytes.read_exact(&mut extension_type)?;

        Ok(CredentialType::from(u16::from_be_bytes(extension_type)))
    }
}

impl TlsSerializeTrait for CredentialType {
    fn tls_serialize<W: Write>(&self, writer: &mut W) -> Result<usize, Error> {
        writer.write_all(&u16::from(*self).to_be_bytes())?;

        Ok(2)
    }
}

impl DeserializeBytes for CredentialType {
    fn tls_deserialize_bytes(bytes: &[u8]) -> Result<(Self, &[u8]), Error>
    where
        Self: Sized,
    {
        let mut bytes_ref = bytes;
        let credential_type = CredentialType::tls_deserialize(&mut bytes_ref)?;
        let remainder = &bytes[credential_type.tls_serialized_len()..];
        Ok((credential_type, remainder))
    }
}

impl From<u16> for CredentialType {
    fn from(value: u16) -> Self {
        match value {
            1 => CredentialType::Basic,
            2 => CredentialType::X509,
<<<<<<< HEAD
            0xF000 => CredentialType::Infra,
            unknown => CredentialType::Unknown(unknown),
=======
            other => CredentialType::Other(other),
>>>>>>> 069c6f50
        }
    }
}

impl From<CredentialType> for u16 {
    fn from(value: CredentialType) -> Self {
        match value {
            CredentialType::Basic => 1,
            CredentialType::X509 => 2,
<<<<<<< HEAD
            CredentialType::Infra => 0xF000,
            CredentialType::Unknown(unknown) => unknown,
=======
            CredentialType::Other(other) => other,
>>>>>>> 069c6f50
        }
    }
}

/// X.509 Certificate.
///
/// This struct contains an X.509 certificate chain.  Note that X.509
/// certificates are not yet supported by OpenMLS.
///
/// ```c
/// struct {
///     opaque cert_data<V>;
/// } Certificate;
/// ```
#[derive(Debug, PartialEq, Eq, Clone, Serialize, Deserialize)]
pub struct Certificate {
    cert_data: Vec<u8>,
}

/// A credential that contains a (pseudonymous) identity, some metadata, as well
/// as an encrypted signature.
#[derive(
    Debug, PartialEq, Eq, Clone, Serialize, Deserialize, TlsSerialize, TlsSize, TlsDeserialize,
)]
pub struct InfraCredential {
    // (Pseudonymous) identity
    identity: Vec<u8>,
    expiration_data: Lifetime,
    credential_ciphersuite: SignatureScheme,
    verifying_key: SignaturePublicKey,
    encrypted_signature: VLBytes,
}

impl InfraCredential {
    /// Create a new [`InfraCredential`].
    pub fn new(
        identity: Vec<u8>,
        expiration_data: Lifetime,
        credential_ciphersuite: SignatureScheme,
        verifying_key: SignaturePublicKey,
        encrypted_signature: VLBytes,
    ) -> Self {
        Self {
            identity,
            expiration_data,
            credential_ciphersuite,
            verifying_key,
            encrypted_signature,
        }
    }

    /// Returns the identity of a given credential.
    pub fn identity(&self) -> &[u8] {
        self.identity.as_ref()
    }

    /// Returns the expiration data of a given credential.
    pub fn expiration_data(&self) -> Lifetime {
        self.expiration_data
    }

    /// Returns the credential ciphersuite of a given credential.
    pub fn credential_ciphersuite(&self) -> SignatureScheme {
        self.credential_ciphersuite
    }

    /// Returns the verifying key of a given credential.
    pub fn verifying_key(&self) -> &SignaturePublicKey {
        &self.verifying_key
    }

    /// Returns the encrypted signature of a given credential.
    pub fn encrypted_signature(&self) -> &VLBytes {
        &self.encrypted_signature
    }
}

/// MlsCredentialType.
///
/// This enum contains variants containing the different available credentials.
#[derive(Debug, PartialEq, Eq, Clone, Serialize, Deserialize)]
pub enum MlsCredentialType {
    /// A [`BasicCredential`]
    Basic(BasicCredential),
    /// An X.509 [`Certificate`]
    X509(Certificate),
    /// Proprietary credential used in the Infra protocol.
    Infra(InfraCredential),
}

/// Credential.
///
/// OpenMLS does not look into credentials and only passes them along.
/// As such they are opaque to the code in OpenMLS and only the basic necessary
/// checks and operations are done.
///
/// OpenMLS provides an implementation of the [`BasicCredential`].
///
/// This struct contains MLS credential data, where the data depends on the
/// type.
///
/// **Note:** While the credential is opaque to OpenMLS, the library must know how
///           to deserialize it. The implementation only works with credentials
///           that are encoded as variable-sized vectors.
///           Other credentials will cause OpenMLS either to crash or exhibit
///           unexpected behaviour.
///
/// ```c
/// struct {
///     CredentialType credential_type;
///     select (Credential.credential_type) {
///         case basic:
///             opaque identity<V>;
///
///         case x509:
///             Certificate chain<V>;
///     };
/// } Credential;
/// ```
#[derive(Debug, PartialEq, Eq, Clone, Serialize, Deserialize)]
pub struct Credential {
    credential_type: CredentialType,
    serialized_credential_content: VLBytes,
}

impl tls_codec::Size for Credential {
    fn tls_serialized_len(&self) -> usize {
        CredentialType::tls_serialized_len(&CredentialType::Basic)
            + self.serialized_credential_content.as_ref().len()
    }
}

impl tls_codec::Serialize for Credential {
    fn tls_serialize<W: Write>(&self, writer: &mut W) -> Result<usize, Error> {
        self.credential_type.tls_serialize(writer)?;
        writer.write_all(self.serialized_credential_content.as_slice())?;
        Ok(self.tls_serialized_len())
    }
}

impl tls_codec::Deserialize for Credential {
    fn tls_deserialize<R: Read>(bytes: &mut R) -> Result<Self, Error> {
        // We can not deserialize arbitrary credentials because we don't know
        // their structure. While we don't care, we still need to parse it
        // in order to move the reader forward and read the values in the struct
        // after this credential.

        // The credential type is important, so we read that.
        let credential_type = CredentialType::tls_deserialize(bytes)?;

        // Now we don't know what we get unfortunately.
        // We assume that it is a variable-sized vector. This works for the
        // currently specified credentials and any other credential MUST be
        // encoded in a vector as well. Otherwise OpenMLS may fail later on
        // or exhibit unexpected behaviour.
        let (length, _) = tls_codec::vlen::read_length(bytes)?;
        let mut actual_credential_content = vec![0u8; length];
        bytes.read_exact(&mut actual_credential_content)?;

        // Rebuild the credential again.
        let mut serialized_credential = Vec::new();
        tls_codec::vlen::write_length(&mut serialized_credential, length)?;
        serialized_credential.append(&mut actual_credential_content);

        Ok(Self {
            serialized_credential_content: serialized_credential.into(),
            credential_type,
        })
    }
}

impl tls_codec::DeserializeBytes for Credential {
    fn tls_deserialize_bytes(bytes: &[u8]) -> Result<(Self, &[u8]), Error> {
        let mut bytes_ref = bytes;
        let secret = Self::tls_deserialize(&mut bytes_ref)?;
        let remainder = &bytes[secret.tls_serialized_len()..];
        Ok((secret, remainder))
    }
}

impl From<InfraCredential> for Credential {
    fn from(value: InfraCredential) -> Self {
        Self {
            credential_type: CredentialType::Infra,
            serialized_credential_content: value.tls_serialize_detached().unwrap().into(),
        }
    }
}

impl Credential {
    /// Returns the credential type.
    pub fn credential_type(&self) -> CredentialType {
        self.credential_type
    }

<<<<<<< HEAD
=======
    /// Creates and returns a new [`Credential`] of the given
    /// [`CredentialType`].
    pub fn new(credential_type: CredentialType, serialized_credential: Vec<u8>) -> Self {
        Self {
            credential_type,
            serialized_credential_content: serialized_credential.into(),
        }
    }

>>>>>>> 069c6f50
    /// Get this serialized credential content.
    ///
    /// This is the content of the `select` statement. It is a TLS serialized
    /// vector.
    pub fn serialized_content(&self) -> &[u8] {
        self.serialized_credential_content.as_slice()
    }

    /// Get the credential, deserialized.
    pub fn deserialized<T: tls_codec::Size + tls_codec::Deserialize>(
        &self,
    ) -> Result<T, tls_codec::Error> {
        T::tls_deserialize_exact(&self.serialized_credential_content)
    }

    /// Creates and returns a new [`Credential`] of the given
    /// the serialized credential.
    ///
    /// Returns an error if the given [`CredentialType`] is not supported.
    pub fn new(serialized_credential: Vec<u8>, credential_type: CredentialType) -> Self {
        Credential {
            credential_type,
            serialized_credential_content: serialized_credential.into(),
        }
    }
}

/// Basic Credential.
///
/// A `BasicCredential` as defined in the MLS protocol spec. It exposes only an
/// `identity` to represent the client.
///
/// Note that this credential does not contain any key material or any other
/// information.
///
/// OpenMLS provides an implementation of signature keys for convenience in the
/// `openmls_basic_credential` crate.
#[derive(Debug, Clone, PartialEq, Eq, Serialize, Deserialize)]
pub struct BasicCredential {
    header: Vec<u8>,
    identity: Vec<u8>,
}

impl BasicCredential {
    /// Create a new basic credential.
    ///
    /// Errors
    ///
    /// Returns a [`BasicCredentialError`] if the length of the identity is too
    /// large to be encoded as a variable-length vector.
    pub fn new(identity: Vec<u8>) -> Result<Self, BasicCredentialError> {
        let mut header = Vec::new();
        tls_codec::vlen::write_length(&mut header, identity.len())?;
        Ok(Self { header, identity })
    }

    /// Get the identity of this basic credential as byte slice.
    pub fn identity(&self) -> &[u8] {
        &self.identity
    }
}

impl From<BasicCredential> for Credential {
    fn from(mut credential: BasicCredential) -> Self {
        let mut serialized_credential_content = credential.header;
        serialized_credential_content.append(&mut credential.identity);
        Credential {
            serialized_credential_content: serialized_credential_content.into(),
            credential_type: CredentialType::Basic,
        }
    }
}

impl TryFrom<&Credential> for BasicCredential {
    type Error = BasicCredentialError;

    fn try_from(credential: &Credential) -> Result<Self, Self::Error> {
        match credential.credential_type() {
            CredentialType::Basic => {
                let identity: VLBytes = credential.deserialized().unwrap();
                Ok(BasicCredential::new(identity.into())?)
            }
            _ => Err(errors::BasicCredentialError::WrongCredentialType),
        }
    }
}

#[derive(Debug, Clone, Serialize, Deserialize)]
/// A wrapper around a credential with a corresponding public key.
pub struct CredentialWithKey {
    /// The [`Credential`].
    pub credential: Credential,
    /// The corresponding public key as [`SignaturePublicKey`].
    pub signature_key: SignaturePublicKey,
}

#[cfg(test)]
impl CredentialWithKey {
    pub fn from_parts(credential: Credential, key: &[u8]) -> Self {
        Self {
            credential,
            signature_key: key.into(),
        }
    }
}

#[cfg(any(test, feature = "test-utils"))]
pub mod test_utils {
    use openmls_basic_credential::SignatureKeyPair;
    use openmls_traits::{types::SignatureScheme, OpenMlsProvider};

    use super::{BasicCredential, CredentialWithKey};

    /// Convenience function that generates a new credential and a key pair for
    /// it (using the basic credential crate).
    /// The signature keys are stored in the key store.
    ///
    /// Returns the [`Credential`] and the [`SignatureKeyPair`].
    ///
    /// [`Credential`]: super::Credential
    pub fn new_credential(
        provider: &impl OpenMlsProvider,
        identity: &[u8],
        signature_scheme: SignatureScheme,
    ) -> (CredentialWithKey, SignatureKeyPair) {
        let credential = BasicCredential::new(identity.into()).unwrap();
        let signature_keys = SignatureKeyPair::new(signature_scheme).unwrap();
        signature_keys.store(provider.key_store()).unwrap();

        (
            CredentialWithKey {
                credential: credential.into(),
                signature_key: signature_keys.public().into(),
            },
            signature_keys,
        )
    }
}

#[cfg(test)]
mod unit_tests {
    use tls_codec::{DeserializeBytes, Serialize};

    use super::{BasicCredential, Credential};

    #[test]
    fn basic_credential_identity_and_codec() {
        const IDENTITY: &str = "identity";
        // Test the identity getter.
        let basic_credential = BasicCredential::new(IDENTITY.into()).unwrap();
        assert_eq!(basic_credential.identity(), IDENTITY.as_bytes());

        // Test the encoding and decoding.
        let credential = Credential::from(basic_credential.clone());
        let serialized = credential.tls_serialize_detached().unwrap();

        let deserialized = Credential::tls_deserialize_exact_bytes(&serialized).unwrap();
        assert_eq!(credential.credential_type(), deserialized.credential_type());
        assert_eq!(
            credential.serialized_content(),
            deserialized.serialized_content()
        );

        let deserialized_basic_credential = BasicCredential::try_from(&deserialized).unwrap();
        assert_eq!(
            deserialized_basic_credential.identity(),
            IDENTITY.as_bytes()
        );
        assert_eq!(basic_credential, deserialized_basic_credential);
    }
}<|MERGE_RESOLUTION|>--- conflicted
+++ resolved
@@ -28,18 +28,14 @@
 use serde::{Deserialize, Serialize};
 use tls_codec::{
     Deserialize as TlsDeserializeTrait, DeserializeBytes, Error, Serialize as TlsSerializeTrait,
-    Size, VLBytes,
+    Size, TlsDeserialize, TlsSerialize, TlsSize, VLBytes,
 };
 
 #[cfg(test)]
 mod tests;
 
-<<<<<<< HEAD
 use crate::{ciphersuite::SignaturePublicKey, prelude::Lifetime};
-=======
-use crate::ciphersuite::SignaturePublicKey;
 use errors::*;
->>>>>>> 069c6f50
 
 // Public
 pub mod errors;
@@ -83,15 +79,10 @@
     Basic = 1,
     /// An X.509 [`Certificate`]
     X509 = 2,
-<<<<<<< HEAD
     /// Proprietary credential used in the Infra protocol.
     Infra,
-    /// A currently unknown credential.
-    Unknown(u16),
-=======
     /// Another type of credential that is not in the MLS protocol spec.
     Other(u16),
->>>>>>> 069c6f50
 }
 
 impl Size for CredentialType {
@@ -137,12 +128,8 @@
         match value {
             1 => CredentialType::Basic,
             2 => CredentialType::X509,
-<<<<<<< HEAD
             0xF000 => CredentialType::Infra,
-            unknown => CredentialType::Unknown(unknown),
-=======
             other => CredentialType::Other(other),
->>>>>>> 069c6f50
         }
     }
 }
@@ -152,12 +139,8 @@
         match value {
             CredentialType::Basic => 1,
             CredentialType::X509 => 2,
-<<<<<<< HEAD
             CredentialType::Infra => 0xF000,
-            CredentialType::Unknown(unknown) => unknown,
-=======
             CredentialType::Other(other) => other,
->>>>>>> 069c6f50
         }
     }
 }
@@ -353,8 +336,6 @@
         self.credential_type
     }
 
-<<<<<<< HEAD
-=======
     /// Creates and returns a new [`Credential`] of the given
     /// [`CredentialType`].
     pub fn new(credential_type: CredentialType, serialized_credential: Vec<u8>) -> Self {
@@ -364,7 +345,6 @@
         }
     }
 
->>>>>>> 069c6f50
     /// Get this serialized credential content.
     ///
     /// This is the content of the `select` statement. It is a TLS serialized
@@ -378,17 +358,6 @@
         &self,
     ) -> Result<T, tls_codec::Error> {
         T::tls_deserialize_exact(&self.serialized_credential_content)
-    }
-
-    /// Creates and returns a new [`Credential`] of the given
-    /// the serialized credential.
-    ///
-    /// Returns an error if the given [`CredentialType`] is not supported.
-    pub fn new(serialized_credential: Vec<u8>, credential_type: CredentialType) -> Self {
-        Credential {
-            credential_type,
-            serialized_credential_content: serialized_credential.into(),
-        }
     }
 }
 

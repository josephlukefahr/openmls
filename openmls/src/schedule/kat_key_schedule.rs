--- conflicted
+++ resolved
@@ -36,11 +36,6 @@
     // Chosen by the generator
     tree_hash: String,
     commit_secret: String,
-<<<<<<< HEAD
-    // XXX: PSK is not supported in OpenMLS yet #751
-    // psks: Vec<PskValue>,
-=======
->>>>>>> 5c5195ad
     confirmed_transcript_hash: String,
 
     // Computed values
@@ -57,11 +52,7 @@
     membership_key: String,
     resumption_psk: String,
 
-<<<<<<< HEAD
-    external_pub: String, // TLS serialized HpkePublicKey
-=======
     external_pub: String,
->>>>>>> 5c5195ad
     exporter: Exporter,
 }
 
@@ -149,10 +140,6 @@
         confirmed_transcript_hash,
         commit_secret,
         joiner_secret,
-<<<<<<< HEAD
-        // psks_out,
-=======
->>>>>>> 5c5195ad
         welcome_secret,
         epoch_secrets,
         tree_hash,
@@ -195,21 +182,6 @@
             external_key_pair,
         ) = generate(ciphersuite, &init_secret, &group_id, epoch);
 
-<<<<<<< HEAD
-        // let psks = psks
-        //     .iter()
-        //     .map(|(psk_id, psk)| PskValue {
-        //         psk_id: bytes_to_hex(
-        //             &psk_id
-        //                 .tls_serialize_detached()
-        //                 .expect("An unexpected error occurred."),
-        //         ),
-        //         psk: bytes_to_hex(psk.as_slice()),
-        //     })
-        //     .collect::<Vec<_>>();
-
-=======
->>>>>>> 5c5195ad
         // exporter
         let exporter_label = "exporter label";
         let exporter_length = 32u32;
@@ -219,11 +191,7 @@
                 ciphersuite,
                 backend,
                 exporter_label,
-<<<<<<< HEAD
-                &&group_context.tls_serialize_detached().unwrap(),
-=======
                 &group_context.tls_serialize_detached().unwrap(),
->>>>>>> 5c5195ad
                 exporter_length as usize,
             )
             .unwrap();
@@ -231,10 +199,6 @@
         let epoch_info = Epoch {
             tree_hash: bytes_to_hex(&tree_hash),
             commit_secret: bytes_to_hex(commit_secret.as_slice()),
-<<<<<<< HEAD
-            // psks,
-=======
->>>>>>> 5c5195ad
             confirmed_transcript_hash: bytes_to_hex(&confirmed_transcript_hash),
             group_context: bytes_to_hex(
                 &group_context
@@ -316,10 +280,6 @@
     ));
 
     for (epoch_ctr, epoch) in test_vector.epochs.iter().enumerate() {
-<<<<<<< HEAD
-        // log::debug!("  Epoch {:?}", epoch.epoch);
-=======
->>>>>>> 5c5195ad
         let tree_hash = hex_to_bytes(&epoch.tree_hash);
         let secret = hex_to_bytes(&epoch.commit_secret);
         let commit_secret = CommitSecret::from(PathSecret::from(Secret::from_slice(
